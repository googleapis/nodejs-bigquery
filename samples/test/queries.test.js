// Copyright 2017 Google LLC
//
// Licensed under the Apache License, Version 2.0 (the "License");
// you may not use this file except in compliance with the License.
// You may obtain a copy of the License at
//
//      http://www.apache.org/licenses/LICENSE-2.0
//
// Unless required by applicable law or agreed to in writing, software
// distributed under the License is distributed on an "AS IS" BASIS,
// WITHOUT WARRANTIES OR CONDITIONS OF ANY KIND, either express or implied.
// See the License for the specific language governing permissions and
// limitations under the License.

'use strict';

const {assert} = require('chai');
const {describe, it, before, after} = require('mocha');
const cp = require('child_process');
const uuid = require('uuid');

const {BigQuery} = require('@google-cloud/bigquery');

const execSync = cmd => cp.execSync(cmd, {encoding: 'utf-8'});
const generateUuid = () => `gcloud-tests-${uuid.v4()}`.replace(/-/gi, '_');
const datasetId = generateUuid();
const tableId = generateUuid();
const destTableId = generateUuid();
let projectId;

const bigquery = new BigQuery();

describe('Queries', () => {
  before(async () => {
    const schema = [{name: 'age', type: 'STRING', mode: 'REQUIRED'}];
    const options = {
      schema: schema,
    };
    await bigquery.createDataset(datasetId);
    await bigquery.dataset(datasetId).createTable(destTableId);
    const [tableData] = await bigquery
      .dataset(datasetId)
      .createTable(tableId, options);
    projectId = tableData.metadata.tableReference.projectId;
  });
  after(async () => {
    await bigquery
      .dataset(datasetId)
      .delete({force: true})
      .catch(console.warn);
  });

  it('should query stackoverflow', async () => {
    const output = execSync('node queryStackOverflow.js');
    assert.match(output, /Query Results:/);
    assert.match(output, /views/);
  });

  it('should run a query', async () => {
    const output = execSync('node query.js');
    assert.match(output, /Rows:/);
    assert.match(output, /name/);
  });

  it('should run a query as a dry run', async () => {
    const output = execSync('node queryDryRun.js');
    assert.match(output, /Status:/);
    assert.include(output, '\nJob Statistics:');
    assert.include(output, 'DONE');
    assert.include(output, 'totalBytesProcessed:');
  });

  it('should run a query with the cache disabled', async () => {
    const output = execSync('node queryDisableCache.js');
    assert.match(output, /Rows:/);
    assert.match(output, /corpus/);
  });

  it('should run a query with named params', async () => {
    const output = execSync('node queryParamsNamed.js');
    assert.match(output, /Rows:/);
    assert.match(output, /word_count/);
  });

  it('should run a query with positional params', async () => {
    const output = execSync('node queryParamsPositional.js');
    assert.match(output, /Rows:/);
    assert.match(output, /word_count/);
  });

  it('should run a query with struct params', async () => {
    const output = execSync('node queryParamsStructs.js');
    assert.match(output, /Rows:/);
    assert.match(output, /foo/);
  });

  it('should run a query with array params', async () => {
    const output = execSync('node queryParamsArrays.js');
    assert.match(output, /Rows:/);
    assert.match(output, /count/);
  });

  it('should run a query with timestamp params', async () => {
    const output = execSync('node queryParamsTimestamps.js');
    assert.match(output, /Rows:/);
    assert.match(output, /BigQueryTimestamp/);
  });

  it('should run a query with a destination table', async () => {
    const output = execSync(
      `node queryDestinationTable.js ${datasetId} ${tableId}`
    );
    assert.include(output, `Query results loaded to table ${tableId}`);
  });

  it('should run a query with legacy SQL', async () => {
    const output = execSync('node queryLegacy.js');
    assert.match(output, /Rows:/);
    assert.match(output, /word/);
  });

  it('should run a query with legacy SQL and large results', async () => {
    const destTableId = generateUuid();
    const output = execSync(
      `node queryLegacyLargeResults.js ${datasetId} ${destTableId} ${projectId}`
    );
    assert.match(output, /Rows:/);
    assert.match(output, /word/);
  });

  it('should add a new column via a query job', async () => {
    const destTableId = generateUuid();
    execSync(`node createTable.js ${datasetId} ${destTableId} 'name:STRING'`);
    const output = execSync(
      `node addColumnQueryAppend.js ${datasetId} ${destTableId}`
    );
    assert.match(output, /completed\./);
    const [rows] = await bigquery
      .dataset(datasetId)
      .table(destTableId)
      .getRows();
    assert.ok(rows.length > 0);
  });

  it('should relax columns via a query job', async () => {
    const output = execSync(
      `node relaxColumnQueryAppend.js ${projectId} ${datasetId} ${tableId}`
    );

    assert.match(output, /1 fields in the schema are required\./);
    assert.match(output, /0 fields in the schema are now required\./);
  });

  it('should run a query at batch priority', async () => {
    const output = execSync('node queryBatch.js');
    assert.match(output, /Job/);
    assert.match(output, /is currently in state/);
  });

  it('should create a view via DDL query', async () => {
    const output = execSync(`node ddlCreateView.js ${projectId} ${datasetId}`);
    assert.match(output, /Created new view/);
  });

<<<<<<< HEAD
  it('should run a query stream', async () => {
    const output = execSync('node queryStream.js');
    assert.match(output, /End/);
=======
  it('should query an external data source', async () => {
    const permTableId = generateUuid();
    const output = execSync(
      `node queryExternalGCSPerm.js ${datasetId} ${permTableId}`
    );
    assert.match(output, /Rows:/);
    assert.match(output, /post_abbr/);
>>>>>>> b6671390
  });
});<|MERGE_RESOLUTION|>--- conflicted
+++ resolved
@@ -14,14 +14,14 @@
 
 'use strict';
 
-const {assert} = require('chai');
-const {describe, it, before, after} = require('mocha');
+const { assert } = require('chai');
+const { describe, it, before, after } = require('mocha');
 const cp = require('child_process');
 const uuid = require('uuid');
 
-const {BigQuery} = require('@google-cloud/bigquery');
+const { BigQuery } = require('@google-cloud/bigquery');
 
-const execSync = cmd => cp.execSync(cmd, {encoding: 'utf-8'});
+const execSync = cmd => cp.execSync(cmd, { encoding: 'utf-8' });
 const generateUuid = () => `gcloud-tests-${uuid.v4()}`.replace(/-/gi, '_');
 const datasetId = generateUuid();
 const tableId = generateUuid();
@@ -32,7 +32,7 @@
 
 describe('Queries', () => {
   before(async () => {
-    const schema = [{name: 'age', type: 'STRING', mode: 'REQUIRED'}];
+    const schema = [{ name: 'age', type: 'STRING', mode: 'REQUIRED' }];
     const options = {
       schema: schema,
     };
@@ -46,7 +46,7 @@
   after(async () => {
     await bigquery
       .dataset(datasetId)
-      .delete({force: true})
+      .delete({ force: true })
       .catch(console.warn);
   });
 
@@ -162,11 +162,11 @@
     assert.match(output, /Created new view/);
   });
 
-<<<<<<< HEAD
   it('should run a query stream', async () => {
     const output = execSync('node queryStream.js');
     assert.match(output, /End/);
-=======
+  });
+
   it('should query an external data source', async () => {
     const permTableId = generateUuid();
     const output = execSync(
@@ -174,6 +174,5 @@
     );
     assert.match(output, /Rows:/);
     assert.match(output, /post_abbr/);
->>>>>>> b6671390
   });
 });