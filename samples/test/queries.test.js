/**
 * Copyright 2017, Google, Inc.
 * Licensed under the Apache License, Version 2.0 (the "License");
 * you may not use this file except in compliance with the License.
 * You may obtain a copy of the License at
 *
 *    http://www.apache.org/licenses/LICENSE-2.0
 *
 * Unless required by applicable law or agreed to in writing, software
 * distributed under the License is distributed on an "AS IS" BASIS,
 * WITHOUT WARRANTIES OR CONDITIONS OF ANY KIND, either express or implied.
 * See the License for the specific language governing permissions and
 * limitations under the License.
 */

'use strict';

const {assert} = require('chai');
const cp = require('child_process');

const execSync = cmd => cp.execSync(cmd, {encoding: 'utf-8'});

describe(`Queries`, () => {
  it(`should query stackoverflow`, async () => {
    const output = execSync(`node queryStackOverflow.js`);
    assert.match(output, /Query Results:/);
    assert.match(output, /views/);
  });

  it(`should run a query`, async () => {
    const output = execSync(`node query.js`);
    assert.match(output, /Rows:/);
    assert.match(output, /name/);
  });

  it(`should run a query with the cache disabled`, async () => {
    const output = execSync(`node queryDisableCache.js`);
    assert.match(output, /Rows:/);
    assert.match(output, /corpus/);
  });

  it(`should run a query with named params`, async () => {
    const output = execSync(`node queryParamsNamed.js`);
    assert.match(output, /Rows:/);
    assert.match(output, /word_count/);
  });

  it(`should run a query with positional params`, async () => {
<<<<<<< HEAD
    const output = await exec(`node queryParamsPositional.js`);
=======
    const output = execSync(`node queryParamsNamed.js`);
>>>>>>> 90f64e21
    assert.match(output, /Rows:/);
    assert.match(output, /word_count/);
  });

  it(`should run a query with struct params`, async () => {
    const output = await exec(`node queryParamsStructs.js`);
    assert.match(output, /Rows:/);
    assert.match(output, /foo/);
  });

  it(`should run a query with array params`, async () => {
    const output = await exec(`node queryParamsArrays.js`);
    assert.match(output, /Rows:/);
    assert.match(output, /count/);
  });

  it(`should run a query with timestamp params`, async () => {
    const output = await exec(`node queryParamsTimestamps.js`);
    assert.match(output, /Rows:/);
    assert.match(output, /BigQueryTimestamp/);
  });
});<|MERGE_RESOLUTION|>--- conflicted
+++ resolved
@@ -46,29 +46,25 @@
   });
 
   it(`should run a query with positional params`, async () => {
-<<<<<<< HEAD
-    const output = await exec(`node queryParamsPositional.js`);
-=======
-    const output = execSync(`node queryParamsNamed.js`);
->>>>>>> 90f64e21
+    const output = execSync(`node queryParamsPositional.js`);
     assert.match(output, /Rows:/);
     assert.match(output, /word_count/);
   });
 
   it(`should run a query with struct params`, async () => {
-    const output = await exec(`node queryParamsStructs.js`);
+    const output = execSync(`node queryParamsStructs.js`);
     assert.match(output, /Rows:/);
     assert.match(output, /foo/);
   });
 
   it(`should run a query with array params`, async () => {
-    const output = await exec(`node queryParamsArrays.js`);
+    const output = execSync(`node queryParamsArrays.js`);
     assert.match(output, /Rows:/);
     assert.match(output, /count/);
   });
 
   it(`should run a query with timestamp params`, async () => {
-    const output = await exec(`node queryParamsTimestamps.js`);
+    const output = execSync(`node queryParamsTimestamps.js`);
     assert.match(output, /Rows:/);
     assert.match(output, /BigQueryTimestamp/);
   });
