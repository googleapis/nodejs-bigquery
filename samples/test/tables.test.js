--- conflicted
+++ resolved
@@ -118,7 +118,6 @@
     assert.ok(exists);
   });
 
-<<<<<<< HEAD
   it(`should create an integer range partitioned table`, async () => {
     const rangePartTableId = generateUuid();
     const output = execSync(
@@ -140,9 +139,6 @@
   });
 
   it(`should create a table with nested schema`, async () => {
-=======
-  it('should create a table with nested schema', async () => {
->>>>>>> f5ccb250
     const output = execSync(
       `node nestedRepeatedSchema.js ${datasetId} ${nestedTableId}`
     );
