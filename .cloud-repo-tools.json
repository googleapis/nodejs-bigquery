{
  "requiresKeyFile": true,
  "requiresProjectId": true,
  "product": "bigquery",
  "client_reference_url": "https://cloud.google.com/nodejs/docs/reference/bigquery/latest/",
  "release_quality": "ga",
  "samples": [
    {
      "id": "dataset-create",
      "name": "Dataset create",
      "file": "createDataset.js",
      "docs_link": "https://cloud.google.com/nodejs/docs/reference/bigquery/latest/"
    },
    {
      "id": "dataset-delete",
      "name": "Dataset delete",
      "file": "deleteDataset.js",
      "docs_link": "https://cloud.google.com/nodejs/docs/reference/bigquery/latest/"
    },
    {
      "id": "dataset-list",
      "name": "Dataset list",
      "file": "listDatasets.js",
      "docs_link": "https://cloud.google.com/nodejs/docs/reference/bigquery/latest/"
    },
    {
      "id": "browse-rows",
      "name": "Browse rows",
      "file": "browseRows.js",
      "docs_link": "https://cloud.google.com/nodejs/docs/reference/bigquery/latest/"
    },
    {
      "id": "copy-table",
      "name": "Copy table",
      "file": "copyTable.js",
      "docs_link": "https://cloud.google.com/nodejs/docs/reference/bigquery/latest/"
    },
    {
      "id": "create-table",
      "name": "Create table",
      "file": "createTable.js",
      "docs_link": "https://cloud.google.com/nodejs/docs/reference/bigquery/latest/"
    },
    {
      "id": "delete-table",
      "name": "Delete table",
      "file": "deleteTable.js",
      "docs_link": "https://cloud.google.com/nodejs/docs/reference/bigquery/latest/"
    },
    {
      "id": "extract-table-to-GCS",
      "name": "Extract table to GCS",
      "file": "extractTableToGCS.js",
      "docs_link": "https://cloud.google.com/nodejs/docs/reference/bigquery/latest/"
    },
    {
      "id": "insert-rows-as-stream",
      "name": "Insert rows as stream",
      "file": "insertRowsAsStream.js",
      "docs_link": "https://cloud.google.com/nodejs/docs/reference/bigquery/latest/"
    },
    {
      "id": "list-tables",
      "name": "List tables",
      "file": "listTables.js",
      "docs_link": "https://cloud.google.com/nodejs/docs/reference/bigquery/latest/"
    },
    {
      "id": "load-CSV-from-GCS",
      "name": "Load CSV from GCS",
      "file": "loadCSVFromGCS.js",
      "docs_link": "https://cloud.google.com/nodejs/docs/reference/bigquery/latest/"
    },
    {
      "id": "load-CSV-from-GCS-autodetect",
      "name": "Load CSV from GCS autodetect",
      "file": "loadCSVFromGCSAutodetect.js",
      "docs_link": "https://cloud.google.com/nodejs/docs/reference/bigquery/latest/"
    },
    {
      "id": "load-CSV-from-GCS-truncate",
      "name": "Load CSV from GCS truncate",
      "file": "loadCSVFromGCSTruncate.js",
      "docs_link": "https://cloud.google.com/nodejs/docs/reference/bigquery/latest/"
    },
    {
      "id": "load-JSON-from-GCS",
      "name": "Load JSON from GCS",
      "file": "loadJSONFromGCS.js",
      "docs_link": "https://cloud.google.com/nodejs/docs/reference/bigquery/latest/"
    },
    {
      "id": "load-JSON-from-GCS-autodetect",
      "name": "Load JSON from GCS autodetect",
      "file": "loadJSONFromGCSAutodetect.js",
      "docs_link": "https://cloud.google.com/nodejs/docs/reference/bigquery/latest/"
    },
    {
      "id": "load-JSON-from-GCS-truncate",
      "name": "Load JSON from GCS truncate",
      "file": "loadJSONFromGCSTruncate.js",
      "docs_link": "https://cloud.google.com/nodejs/docs/reference/bigquery/latest/"
    },
    {
      "id": "load-local-file",
      "name": "Load local file",
      "file": "loadLocalFile.js",
      "docs_link": "https://cloud.google.com/nodejs/docs/reference/bigquery/latest/"
    },
    {
      "id": "load-ORC-from-GCS-truncate",
      "name": "Load ORC from GCS truncate",
      "file": "loadORCFromGCSTruncate.js",
      "docs_link": "https://cloud.google.com/nodejs/docs/reference/bigquery/latest/"
    },
    {
      "id": "load-Parquet-from-GCS-truncate",
      "name": "Load Parquet from GCS truncate",
      "file": "loadParquetFromGCSTruncate.js",
      "docs_link": "https://cloud.google.com/nodejs/docs/reference/bigquery/latest/"
    },
    {
      "id": "query",
      "name": "Query",
      "file": "query.js",
      "docs_link": "https://cloud.google.com/nodejs/docs/reference/bigquery/latest/",
    },
    {
      "id": "query-disable-cache",
      "name": "Query disable cache",
      "file": "queryDisableCache.js",
      "docs_link": "https://cloud.google.com/nodejs/docs/reference/bigquery/latest/",
    },
    {
      "id": "query-stackoverflow",
      "name": "Query Stackoverflow",
      "file": "queryStackoverflow.js",
      "docs_link": "https://cloud.google.com/nodejs/docs/reference/bigquery/latest/",
<<<<<<< HEAD
=======
      "usage": "node queries.js --help"
    },
    {
      "id": "query-params-named",
      "name": "Query named params",
      "file": "queryParamsNamed.js",
      "docs_link": "https://cloud.google.com/nodejs/docs/reference/bigquery/latest/"
    },
    {
      "id": "query-params-positional",
      "name": "Query positional params",
      "file": "queryParamsPositional.js",
      "docs_link": "https://cloud.google.com/nodejs/docs/reference/bigquery/latest/"
>>>>>>> 2383b705
    }
  ]
}<|MERGE_RESOLUTION|>--- conflicted
+++ resolved
@@ -136,9 +136,6 @@
       "name": "Query Stackoverflow",
       "file": "queryStackoverflow.js",
       "docs_link": "https://cloud.google.com/nodejs/docs/reference/bigquery/latest/",
-<<<<<<< HEAD
-=======
-      "usage": "node queries.js --help"
     },
     {
       "id": "query-params-named",
@@ -151,7 +148,6 @@
       "name": "Query positional params",
       "file": "queryParamsPositional.js",
       "docs_link": "https://cloud.google.com/nodejs/docs/reference/bigquery/latest/"
->>>>>>> 2383b705
     }
   ]
 }