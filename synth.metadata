{
  "sources": [
    {
      "git": {
        "name": ".",
        "remote": "https://github.com/googleapis/nodejs-bigquery.git",
<<<<<<< HEAD
        "sha": "04b2785b7910d799d8e4c466b298eb590b77fb4e"
=======
        "sha": "215e109d98560efdffb7370edd2760b01b99c34d"
>>>>>>> c6c7d37b
      }
    },
    {
      "git": {
        "name": "synthtool",
        "remote": "https://github.com/googleapis/synthtool.git",
        "sha": "05de3e1e14a0b07eab8b474e669164dbd31f81fb"
      }
    }
  ],
  "generatedFiles": [
    ".eslintignore",
    ".eslintrc.json",
    ".gitattributes",
    ".github/ISSUE_TEMPLATE/bug_report.md",
    ".github/ISSUE_TEMPLATE/feature_request.md",
    ".github/ISSUE_TEMPLATE/support_request.md",
    ".github/PULL_REQUEST_TEMPLATE.md",
    ".github/publish.yml",
    ".github/release-please.yml",
    ".github/workflows/ci.yaml",
    ".kokoro/.gitattributes",
    ".kokoro/common.cfg",
    ".kokoro/continuous/node10/common.cfg",
    ".kokoro/continuous/node10/docs.cfg",
    ".kokoro/continuous/node10/test.cfg",
    ".kokoro/continuous/node12/common.cfg",
    ".kokoro/continuous/node12/lint.cfg",
    ".kokoro/continuous/node12/samples-test.cfg",
    ".kokoro/continuous/node12/system-test.cfg",
    ".kokoro/continuous/node12/test.cfg",
    ".kokoro/docs.sh",
    ".kokoro/lint.sh",
    ".kokoro/populate-secrets.sh",
    ".kokoro/presubmit/node10/common.cfg",
    ".kokoro/presubmit/node12/common.cfg",
    ".kokoro/presubmit/node12/samples-test.cfg",
    ".kokoro/presubmit/node12/system-test.cfg",
    ".kokoro/presubmit/node12/test.cfg",
    ".kokoro/publish.sh",
    ".kokoro/release/docs-devsite.cfg",
    ".kokoro/release/docs-devsite.sh",
    ".kokoro/release/docs.cfg",
    ".kokoro/release/docs.sh",
    ".kokoro/release/publish.cfg",
    ".kokoro/samples-test.sh",
    ".kokoro/system-test.sh",
    ".kokoro/test.bat",
    ".kokoro/test.sh",
    ".kokoro/trampoline.sh",
    ".mocharc.js",
    ".nycrc",
    ".prettierignore",
    ".prettierrc.js",
    "CODE_OF_CONDUCT.md",
    "CONTRIBUTING.md",
    "LICENSE",
    "README.md",
    "api-extractor.json",
    "renovate.json",
    "samples/README.md"
  ]
}<|MERGE_RESOLUTION|>--- conflicted
+++ resolved
@@ -4,11 +4,7 @@
       "git": {
         "name": ".",
         "remote": "https://github.com/googleapis/nodejs-bigquery.git",
-<<<<<<< HEAD
         "sha": "04b2785b7910d799d8e4c466b298eb590b77fb4e"
-=======
-        "sha": "215e109d98560efdffb7370edd2760b01b99c34d"
->>>>>>> c6c7d37b
       }
     },
     {
