--- conflicted
+++ resolved
@@ -1,1755 +1,3 @@
-<<<<<<< HEAD
-// // Copyright 2014 Google LLC
-// //
-// // Licensed under the Apache License, Version 2.0 (the "License");
-// // you may not use this file except in compliance with the License.
-// // You may obtain a copy of the License at
-// //
-// //      http://www.apache.org/licenses/LICENSE-2.0
-// //
-// // Unless required by applicable law or agreed to in writing, software
-// // distributed under the License is distributed on an "AS IS" BASIS,
-// // WITHOUT WARRANTIES OR CONDITIONS OF ANY KIND, either express or implied.
-// // See the License for the specific language governing permissions and
-// // limitations under the License.
-
-// import {ApiError} from '@google-cloud/common';
-// import {
-//   DecorateRequestOptions,
-//   GoogleErrorBody,
-// } from '@google-cloud/common/build/src/util';
-// import {Storage} from '@google-cloud/storage';
-// import * as assert from 'assert';
-// import {describe, it, before, after} from 'mocha';
-// import Big from 'big.js';
-// import * as fs from 'fs';
-// import * as uuid from 'uuid';
-
-// import {
-//   BigQuery,
-//   Dataset,
-//   Job,
-//   Model,
-//   RowMetadata,
-//   Routine,
-//   Table,
-// } from '../src';
-
-// const bigquery = new BigQuery();
-// const storage = new Storage();
-
-// describe('BigQuery', () => {
-//   const GCLOUD_TESTS_PREFIX = 'nodejs_bq_test';
-//   const minCreationTime = Date.now().toString();
-
-//   const dataset = bigquery.dataset(generateName('dataset'));
-//   const table = dataset.table(generateName('table'));
-//   const bucket = storage.bucket(generateName('bucket'));
-
-//   const query = 'SELECT url FROM `publicdata.samples.github_nested` LIMIT 100';
-
-//   const SCHEMA = [
-//     {
-//       name: 'place',
-//       type: 'GEOGRAPHY',
-//     },
-//     {
-//       name: 'id',
-//       type: 'INTEGER',
-//     },
-//     {
-//       name: 'breed',
-//       type: 'STRING',
-//     },
-//     {
-//       name: 'name',
-//       type: 'STRING',
-//     },
-//     {
-//       name: 'dob',
-//       type: 'TIMESTAMP',
-//     },
-//     {
-//       name: 'around',
-//       type: 'BOOLEAN',
-//     },
-//     {
-//       name: 'buffer',
-//       type: 'BYTES',
-//     },
-//     {
-//       name: 'arrayOfInts',
-//       type: 'INTEGER',
-//       mode: 'REPEATED',
-//     },
-//     {
-//       name: 'recordOfRecords',
-//       type: 'RECORD',
-//       fields: [
-//         {
-//           name: 'records',
-//           type: 'RECORD',
-//           mode: 'REPEATED',
-//           fields: [
-//             {
-//               name: 'record',
-//               type: 'BOOLEAN',
-//             },
-//           ],
-//         },
-//       ],
-//     },
-//   ];
-
-//   before(async () => {
-//     // Remove buckets created for the tests.
-//     await deleteBuckets();
-
-//     // Remove datasets created for the tests.
-//     await deleteDatasets();
-
-//     // Create the test dataset with a label tagging this as a test run.
-//     await dataset.create({labels: {[GCLOUD_TESTS_PREFIX]: ''}});
-
-//     // Create the test table.
-//     await table.create({schema: SCHEMA});
-
-//     // Create a Bucket.
-//     await bucket.create();
-//   });
-
-//   after(async () => {
-//     await Promise.all([
-//       // Remove buckets created for the tests.
-//       deleteBuckets(),
-
-//       // Remove datasets created for the tests.
-//       deleteDatasets(),
-//     ]);
-//   });
-
-//   it('should get a list of datasets', done => {
-//     bigquery.getDatasets((err, datasets) => {
-//       assert(datasets!.length > 0);
-//       assert(datasets![0] instanceof Dataset);
-//       done();
-//     });
-//   });
-
-//   it('should allow limiting API calls', done => {
-//     const maxApiCalls = 1;
-//     let numRequestsMade = 0;
-//     const bigquery = new BigQuery();
-
-//     // eslint-disable-next-line @typescript-eslint/no-explicit-any
-//     (bigquery as any).interceptors.push({
-//       request: (reqOpts: DecorateRequestOptions) => {
-//         numRequestsMade++;
-//         return reqOpts;
-//       },
-//     });
-
-//     bigquery.getDatasets({maxApiCalls}, err => {
-//       assert.ifError(err);
-//       assert.strictEqual(numRequestsMade, 1);
-//       done();
-//     });
-//   });
-
-//   it('should return a promise', () => {
-//     return bigquery.getDatasets().then(data => {
-//       const datasets = data[0];
-//       assert(datasets.length > 0);
-//       assert(datasets[0] instanceof Dataset);
-//     });
-//   });
-
-//   it('should allow limiting API calls via promises', () => {
-//     const maxApiCalls = 1;
-//     let numRequestsMade = 0;
-//     const bigquery = new BigQuery();
-
-//     // eslint-disable-next-line @typescript-eslint/no-explicit-any
-//     (bigquery as any).interceptors.push({
-//       request: (reqOpts: DecorateRequestOptions) => {
-//         numRequestsMade++;
-//         return reqOpts;
-//       },
-//     });
-
-//     return bigquery
-//       .getDatasets({
-//         maxApiCalls,
-//       })
-//       .then(() => {
-//         assert.strictEqual(numRequestsMade, maxApiCalls);
-//       });
-//   });
-
-//   it('should allow for manual pagination in promise mode', async () => {
-//     const [datasets, , apiResponse] = await bigquery.getDatasets({
-//       autoPaginate: false,
-//       filter: `labels.${GCLOUD_TESTS_PREFIX}`,
-//     });
-//     assert(datasets[0] instanceof Dataset);
-//     assert(apiResponse);
-//   });
-
-//   it('should list datasets as a stream', done => {
-//     let datasetEmitted = false;
-
-//     bigquery
-//       .getDatasetsStream()
-//       .on('error', done)
-//       .on('data', dataset => {
-//         datasetEmitted = dataset instanceof Dataset;
-//       })
-//       .on('end', () => {
-//         assert.strictEqual(datasetEmitted, true);
-//         done();
-//       });
-//   });
-
-//   it('should run a query job, then get results', done => {
-//     bigquery.createQueryJob(query, (err, job) => {
-//       assert.ifError(err);
-//       assert(job instanceof Job);
-
-//       job!.getQueryResults((err, rows) => {
-//         assert.ifError(err);
-//         assert.strictEqual(rows!.length, 100);
-//         assert.strictEqual(typeof rows![0].url, 'string');
-//         done();
-//       });
-//     });
-//   });
-
-//   it('should run a query job as a promise', () => {
-//     let job: Job;
-
-//     return bigquery
-//       .createQueryJob(query)
-//       .then(response => {
-//         job = response[0];
-//         return job.promise();
-//       })
-//       .then(() => {
-//         return job.getQueryResults();
-//       })
-//       .then(response => {
-//         const rows = response[0];
-//         assert.strictEqual(rows!.length, 100);
-//         assert.strictEqual(typeof rows[0].url, 'string');
-//       });
-//   });
-
-//   it('should get query results as a stream', done => {
-//     bigquery.createQueryJob(query, (err, job) => {
-//       assert.ifError(err);
-//       const rowsEmitted = new Array<RowMetadata>();
-//       job!
-//         .getQueryResultsStream()
-//         .on('error', done)
-//         .on('data', row => rowsEmitted.push(row))
-//         .on('end', () => {
-//           assert.strictEqual(rowsEmitted.length, 100);
-//           assert.strictEqual(typeof rowsEmitted[0].url, 'string');
-//           done();
-//         });
-//     });
-//   });
-
-//   it('should honor the job prefix option', done => {
-//     const options = {
-//       query,
-//       jobPrefix: 'hi-im-a-prefix',
-//     };
-
-//     bigquery.createQueryJob(options, (err, job) => {
-//       assert.ifError(err);
-//       assert.strictEqual(job!.id!.indexOf(options.jobPrefix), 0);
-
-//       job!.getQueryResults((err, rows) => {
-//         assert.ifError(err);
-//         assert.strictEqual(rows!.length, 100);
-//         assert.strictEqual(typeof rows![0].url, 'string');
-//         done();
-//       });
-//     });
-//   });
-
-//   it('should honor the job id option', done => {
-//     const jobId = `hi-im-a-job-id-${uuid.v4()}`;
-//     const options = {query, jobId};
-
-//     bigquery.createQueryJob(options, (err, job) => {
-//       assert.ifError(err);
-//       assert.strictEqual(job!.id, jobId);
-
-//       job!.getQueryResults(done);
-//     });
-//   });
-
-//   it('should honor the dryRun option', done => {
-//     const options = {
-//       query,
-//       dryRun: true,
-//     };
-
-//     bigquery.createQueryJob(options, (err, job) => {
-//       assert.ifError(err);
-//       assert(job!.metadata.statistics);
-//       done();
-//     });
-//   });
-
-//   it('should honor the labels option', done => {
-//     const options = {
-//       query,
-//       labels: {foo: 'bar'},
-//     };
-
-//     bigquery.createQueryJob(options, (err, _, job) => {
-//       assert.ifError(err);
-//       assert(job!.configuration!.labels);
-//       done();
-//     });
-//   });
-
-//   it('should query as a stream', done => {
-//     let rowsEmitted = 0;
-
-//     bigquery
-//       .createQueryStream(query)
-//       .on('data', row => {
-//         rowsEmitted++;
-//         assert.strictEqual(typeof row.url, 'string');
-//       })
-//       .on('error', done)
-//       .on('end', () => {
-//         assert.strictEqual(rowsEmitted, 100);
-//         done();
-//       });
-//   });
-
-//   it('should query', done => {
-//     bigquery.query(query, (err, rows) => {
-//       assert.ifError(err);
-//       assert.strictEqual(rows!.length, 100);
-//       done();
-//     });
-//   });
-
-//   it('should allow querying in series', done => {
-//     bigquery.query(
-//       query,
-//       {
-//         maxResults: 10,
-//       },
-//       (err, rows, nextQuery) => {
-//         assert.ifError(err);
-//         assert.strictEqual(rows!.length, 10);
-//         assert.strictEqual(typeof nextQuery!.pageToken, 'string');
-//         done();
-//       }
-//     );
-//   });
-
-//   it('should accept the dryRun option', done => {
-//     bigquery.query(
-//       {
-//         query,
-//         dryRun: true,
-//       },
-//       (err, rows, resp) => {
-//         assert.ifError(err);
-//         assert.deepStrictEqual(rows, []);
-//         // eslint-disable-next-line @typescript-eslint/no-explicit-any
-//         assert((resp as any).statistics.query);
-//         done();
-//       }
-//     );
-//   });
-
-//   it('should get a list of jobs', done => {
-//     bigquery.getJobs({minCreationTime}, (err, jobs) => {
-//       assert.ifError(err);
-//       assert(jobs![0] instanceof Job);
-//       done();
-//     });
-//   });
-
-//   it('should list jobs as a stream', done => {
-//     let jobEmitted = false;
-
-//     bigquery
-//       .getJobsStream({minCreationTime})
-//       .on('error', done)
-//       .on('data', job => {
-//         jobEmitted = job instanceof Job;
-//       })
-//       .on('end', () => {
-//         assert.strictEqual(jobEmitted, true);
-//         done();
-//       });
-//   });
-
-//   it('should cancel a job', done => {
-//     const query = 'SELECT url FROM `publicdata.samples.github_nested` LIMIT 10';
-
-//     bigquery.createQueryJob(query, (err, job) => {
-//       assert.ifError(err);
-
-//       job!.cancel(err => {
-//         assert.ifError(err);
-
-//         job!.on('error', done).on('complete', () => {
-//           done();
-//         });
-//       });
-//     });
-//   });
-
-//   describe('BigQuery/Dataset', () => {
-//     it('should set & get metadata', async () => {
-//       const metadata = {
-//         description: 'yay description',
-//       };
-//       await dataset.setMetadata(metadata);
-//       const [result] = await dataset.getMetadata();
-//       assert.strictEqual(result.description, metadata.description);
-//     });
-
-//     it('should use etags for locking', async () => {
-//       await dataset.getMetadata();
-//       const etag = dataset.metadata.etag;
-//       await dataset.setMetadata({
-//         etag,
-//         description: 'another description',
-//       });
-//       // the etag should be updated
-//       assert.notStrictEqual(etag, dataset.metadata.etag);
-//     });
-
-//     it('should error out for bad etags', async () => {
-//       await assert.rejects(
-//         () =>
-//           dataset.setMetadata({
-//             etag: 'a-fake-etag',
-//             description: 'oh no!',
-//           }),
-//         /precondition/i
-//       );
-//     });
-
-//     it('should get tables', done => {
-//       dataset.getTables((err, tables) => {
-//         assert.ifError(err);
-//         assert(tables![0] instanceof Table);
-//         done();
-//       });
-//     });
-
-//     it('should get tables as a stream', done => {
-//       let tableEmitted = false;
-
-//       dataset
-//         .getTablesStream()
-//         .on('error', done)
-//         .on('data', table => (tableEmitted = table instanceof Table))
-//         .on('end', () => {
-//           assert.strictEqual(tableEmitted, true);
-//           done();
-//         });
-//     });
-
-//     it('should create a Table with a nested schema', async () => {
-//       const table = dataset.table(generateName('table'));
-//       const schema = {
-//         fields: [
-//           {
-//             name: 'id',
-//             type: 'INTEGER',
-//           },
-//           {
-//             name: 'details',
-//             type: 'RECORD',
-//             fields: [
-//               {
-//                 name: 'nested_id',
-//                 type: 'INTEGER',
-//               },
-//             ],
-//           },
-//         ],
-//       };
-//       await table.create({schema});
-//       const [metadata] = await table.getMetadata();
-//       assert.deepStrictEqual(metadata.schema, schema);
-//     });
-
-//     describe('location', () => {
-//       const LOCATION = 'asia-northeast1';
-
-//       const dataset = bigquery.dataset(generateName('dataset'), {
-//         location: LOCATION,
-//       });
-
-//       const table = dataset.table(generateName('table'));
-//       let job: Job;
-
-//       const QUERY = `SELECT * FROM \`${table.id}\``;
-//       // eslint-disable-next-line @typescript-eslint/no-var-requires
-//       const SCHEMA = require('../../system-test/data/schema.json');
-//       const TEST_DATA_FILE = require.resolve(
-//         '../../system-test/data/location-test-data.json'
-//       );
-
-//       before(async () => {
-//         // create a dataset in a certain location will cascade the location
-//         // to any jobs created through it
-//         await dataset.create();
-//         await table.create({schema: SCHEMA});
-//         // eslint-disable-next-line @typescript-eslint/no-explicit-any
-//         job = ((await table.createLoadJob(TEST_DATA_FILE)) as any)[0];
-//         await job.promise();
-//       });
-
-//       it('should create a load job in the correct location', () => {
-//         assert.strictEqual(job.location, LOCATION);
-//       });
-
-//       describe('job.get', async () => {
-//         it('should fail to reload if the location is not set', async () => {
-//           const badJob = bigquery.job(job.id!);
-//           await assert.rejects(() => badJob.getMetadata(), {code: 404});
-//         });
-
-//         it('should fail to reload if the location is wrong', async () => {
-//           const badJob = bigquery.job(job.id!, {location: 'US'});
-//           await assert.rejects(() => badJob.getMetadata(), {code: 404});
-//         });
-
-//         it('should reload if the location matches', async () => {
-//           const goodJob = bigquery.job(job.id!, {location: LOCATION});
-//           await goodJob.getMetadata();
-//           assert.strictEqual(goodJob.location, LOCATION);
-//         });
-//       });
-
-//       describe('job.cancel', () => {
-//         let job: Job;
-
-//         before(() => {
-//           return dataset.createQueryJob(QUERY).then(data => {
-//             job = data[0];
-//           });
-//         });
-
-//         it('should fail if the job location is incorrect', done => {
-//           const badJob = bigquery.job(job.id!, {location: 'US'});
-
-//           badJob.cancel(err => {
-//             assert.strictEqual((err as ApiError).code, 404);
-//             done();
-//           });
-//         });
-
-//         it('should cancel a job', done => {
-//           job.cancel(done);
-//         });
-//       });
-
-//       describe('job.getQueryResults', () => {
-//         it('should fail if the job location is incorrect', done => {
-//           const badDataset = bigquery.dataset(dataset.id!, {location: 'US'});
-
-//           badDataset.createQueryJob(
-//             {
-//               query: QUERY,
-//             },
-//             (e, job) => {
-//               const err = (e as {}) as GoogleErrorBody;
-//               assert.strictEqual(err.errors![0].reason, 'notFound');
-//               assert.strictEqual(job!.location, 'US');
-//               done();
-//             }
-//           );
-//         });
-
-//         it('should get query results', async () => {
-//           const [job] = await dataset.createQueryJob(QUERY);
-//           assert.strictEqual(job.location, LOCATION);
-//           await job.promise();
-//           const [rows] = await job.getQueryResults();
-//           assert(rows!.length > 0);
-//         });
-
-//         it('should return error if timeout passed', async () => {
-//           const [job] = await dataset.createQueryJob(QUERY);
-//           assert.strictEqual(job.location, LOCATION);
-//           await job.promise();
-//           const options = {timeoutMs: 1};
-//           await job.getQueryResults(options, (err, resp) => {
-//             assert.ifError(err);
-//           });
-//         });
-//       });
-
-//       describe('job.insert', () => {
-//         describe('copy', () => {
-//           const otherTable = dataset.table(generateName('table'));
-
-//           it('should fail if the job location is incorrect', done => {
-//             const badTable = dataset.table(table.id!, {location: 'US'});
-
-//             badTable.createCopyJob(otherTable, err => {
-//               assert.strictEqual((err as ApiError).code, 404);
-//               done();
-//             });
-//           });
-
-//           it('should copy the table', () => {
-//             return table.createCopyJob(otherTable).then(data => {
-//               const job = data[0];
-
-//               assert.strictEqual(job.location, LOCATION);
-//               return job.promise();
-//             });
-//           });
-//         });
-
-//         describe('extract', () => {
-//           const bucket = storage.bucket(generateName('bucket'));
-//           const extractFile = bucket.file('location-extract-data.json');
-
-//           before(() => {
-//             return bucket.create({location: LOCATION});
-//           });
-
-//           it('should fail if the job location is incorrect', done => {
-//             const badTable = dataset.table(table.id!, {location: 'US'});
-
-//             badTable.createExtractJob(extractFile, err => {
-//               assert.strictEqual((err as ApiError).code, 404);
-//               done();
-//             });
-//           });
-
-//           it('should extract a table', () => {
-//             return table.createExtractJob(extractFile).then(data => {
-//               const job = data[0];
-
-//               assert.strictEqual(job.location, LOCATION);
-//               return job.promise();
-//             });
-//           });
-//         });
-//       });
-//     });
-//   });
-
-//   describe('BigQuery/Model', () => {
-//     let model: Model;
-//     const bucket = storage.bucket(generateName('bucket'));
-//     const extractDest =
-//       'gs://' + bucket.name + '/' + generateName('model-export');
-
-//     before(async () => {
-//       await bucket.create();
-
-//       model = dataset.model('testmodel');
-//       return bigquery.query(`
-//         CREATE MODEL \`${dataset.id}.${model.id}\`
-//         OPTIONS (
-//           model_type='linear_reg',
-//           max_iterations=1,
-//           learn_rate=0.4,
-//           learn_rate_strategy='constant'
-//         ) AS (
-//           SELECT 'a' AS f1, 2.0 AS label
-//           UNION ALL
-//           SELECT 'b' AS f2, 3.8 AS label
-//         )
-//       `);
-//     });
-
-//     after(() => model.delete());
-
-//     it('should get a list of models', async () => {
-//       const [models] = await dataset.getModels();
-//       assert.strictEqual(models.length, 1);
-//       assert.ok(models[0] instanceof Model);
-//     });
-
-//     it('should check if a model exists', async () => {
-//       const [exists] = await model.exists();
-//       assert.ok(exists);
-//     });
-
-//     it('should get a model', async () => {
-//       const [model2] = await model.get();
-//       assert.deepStrictEqual(model, model2);
-//     });
-
-//     it('should get a model metadata', async () => {
-//       const [metadata] = await model.getMetadata();
-//       assert.deepStrictEqual(metadata, model.metadata);
-//     });
-
-//     it('should set model metadata', async () => {
-//       const friendlyName = 'modelfriend';
-//       await model.setMetadata({friendlyName});
-//       const [metadata] = await model.getMetadata();
-//       assert.strictEqual(metadata.friendlyName, friendlyName);
-//     });
-
-//     it('should extract a model', async () => {
-//       const jobId = generateName('model-export-job');
-
-//       const [job] = await model.createExtractJob(extractDest, {jobId});
-//       assert.strictEqual(job.id, jobId);
-//     });
-//   });
-
-//   describe('BigQuery/Routine', () => {
-//     before(() => {
-//       const routineId = `${bigquery.projectId}.${dataset.id}.my_ddl_routine`;
-
-//       return bigquery.query(`
-//         CREATE FUNCTION \`${routineId}\`(
-//           arr ARRAY<STRUCT<name STRING, val INT64>>
-//         ) AS (
-//           (SELECT SUM(IF(elem.name = "foo",elem.val,null)) FROM UNNEST(arr) AS elem)
-//         )
-//       `);
-//     });
-
-//     after(async () => {
-//       const [routines] = await dataset.getRoutines();
-//       return Promise.all(routines.map(routine => routine.delete()));
-//     });
-
-//     it('should create a routine via insert', () => {
-//       return dataset.createRoutine('my_routine', {
-//         arguments: [
-//           {
-//             name: 'x',
-//             dataType: {
-//               typeKind: 'INT64',
-//             },
-//           },
-//         ],
-//         definitionBody: 'x * 3',
-//         routineType: 'SCALAR_FUNCTION',
-//         returnType: {
-//           typeKind: 'INT64',
-//         },
-//       });
-//     });
-
-//     it('should list all the routines', async () => {
-//       const [routines] = await dataset.getRoutines();
-//       assert.ok(routines.length > 0);
-//       assert.ok(routines[0] instanceof Routine);
-//     });
-
-//     it('should get the routines as a stream', done => {
-//       const routines: Routine[] = [];
-
-//       dataset
-//         .getRoutinesStream()
-//         .on('error', done)
-//         .on('data', routine => {
-//           routines.push(routine);
-//         })
-//         .on('end', () => {
-//           assert.ok(routines.length > 0);
-//           assert.ok(routines[0] instanceof Routine);
-//           done();
-//         });
-//     });
-
-//     it('should check to see if a routine exists', async () => {
-//       const routine = dataset.routine('my_ddl_routine');
-//       const [exists] = await routine.exists();
-//       assert.ok(exists);
-//     });
-
-//     it('should update an existing routine', async () => {
-//       const routine = dataset.routine('my_ddl_routine');
-//       const description = 'A routine!';
-
-//       await routine.setMetadata({description});
-//       assert.strictEqual(routine.metadata.description, description);
-//     });
-//   });
-
-//   describe('BigQuery/Table', () => {
-//     const TEST_DATA_JSON_PATH = require.resolve(
-//       '../../system-test/data/kitten-test-data.json'
-//     );
-
-//     it('should have created the correct schema', () => {
-//       assert.deepStrictEqual(table.metadata.schema.fields, SCHEMA);
-//     });
-
-//     it('should get the rows in a table', done => {
-//       table.getRows((err, rows) => {
-//         assert.ifError(err);
-//         assert(Array.isArray(rows));
-//         done();
-//       });
-//     });
-
-//     it('should get the rows in a table via stream', done => {
-//       table
-//         .createReadStream()
-//         .on('error', done)
-//         .on('data', () => {})
-//         .on('end', done);
-//     });
-
-//     it('should insert rows via stream', done => {
-//       let job: Job;
-
-//       fs.createReadStream(TEST_DATA_JSON_PATH)
-//         .pipe(table.createWriteStream('json'))
-//         .on('error', done)
-//         .on('complete', _job => {
-//           job = _job;
-//         })
-//         .on('finish', () => {
-//           assert.strictEqual(job.metadata.status.state, 'DONE');
-//           done();
-//         });
-//     });
-
-//     it('should insert rows with null values', () => {
-//       return table.insert({
-//         id: 1,
-//         name: null,
-//       });
-//     });
-
-//     it('should set & get metadata', async () => {
-//       const description = 'catsandstuff';
-//       await table.setMetadata({description});
-//       const [metadata] = await table.getMetadata();
-//       assert.strictEqual(metadata.description, description);
-//     });
-
-//     describe('copying', () => {
-//       interface TableItem {
-//         data?: {tableId?: number};
-//         table: Table;
-//       }
-//       const TABLES = ([{data: {tableId: 1}}, {}] as {}) as TableItem[];
-
-//       const SCHEMA = 'tableId:integer';
-
-//       before(async () => {
-//         TABLES.forEach(t => (t.table = dataset.table(generateName('table'))));
-//         await Promise.all(
-//           TABLES.map(tableItem => {
-//             const tableInstance = tableItem.table;
-//             return tableInstance!.create({schema: SCHEMA});
-//           })
-//         );
-//         const table1Instance = TABLES[0].table;
-//         await table1Instance.insert(TABLES[0].data);
-//       });
-
-//       it('should start copying data from current table', done => {
-//         const table1 = TABLES[0];
-//         const table1Instance = table1.table;
-
-//         const table2 = TABLES[1];
-//         const table2Instance = table2.table;
-
-//         table1Instance.createCopyJob(table2Instance, (err, job) => {
-//           assert.ifError(err);
-
-//           job!.on('error', done).on('complete', () => {
-//             // Data may take up to 90 minutes to be copied*, so we cannot test
-//             // to see that anything but the request was successful.
-//             // *https://cloud.google.com/bigquery/streaming-data-into-bigquery
-//             done();
-//           });
-//         });
-//       });
-
-//       it('should copy data from current table', done => {
-//         const table1 = TABLES[0];
-//         const table1Instance = table1.table;
-
-//         const table2 = TABLES[1];
-//         const table2Instance = table2.table;
-
-//         table1Instance.copy(table2Instance, (err, resp) => {
-//           assert.ifError(err);
-//           assert.strictEqual(resp!.status!.state, 'DONE');
-//           done();
-//         });
-//       });
-
-//       it('should start copying data from another table', done => {
-//         const table1 = TABLES[0];
-//         const table1Instance = table1.table;
-
-//         const table2 = TABLES[1];
-//         const table2Instance = table2.table;
-
-//         table2Instance.createCopyFromJob(table1Instance, (err, job) => {
-//           assert.ifError(err);
-
-//           job!.on('error', done).on('complete', () => {
-//             // Data may take up to 90 minutes to be copied*, so we cannot test
-//             // to see that anything but the request was successful.
-//             // *https://cloud.google.com/bigquery/streaming-data-into-bigquery
-//             done();
-//           });
-//         });
-//       });
-
-//       it('should copy data from another table', done => {
-//         const table1 = TABLES[0];
-//         const table1Instance = table1.table;
-
-//         const table2 = TABLES[1];
-//         const table2Instance = table2.table;
-
-//         table2Instance.copyFrom(table1Instance, (err, resp) => {
-//           assert.ifError(err);
-//           assert.strictEqual(resp!.status!.state, 'DONE');
-//           done();
-//         });
-//       });
-//     });
-
-//     describe('loading & extracting', () => {
-//       const file = bucket.file('kitten-test-data-backup.json');
-
-//       before(done => {
-//         fs.createReadStream(TEST_DATA_JSON_PATH)
-//           .pipe(file.createWriteStream({}))
-//           .on('error', done)
-//           .on('finish', done);
-//       });
-
-//       after(done => {
-//         file.delete(done);
-//       });
-
-//       it('should start to load data from a storage file', done => {
-//         table.createLoadJob(file, (err, job) => {
-//           assert.ifError(err);
-//           job!.on('error', done).on('complete', () => {
-//             done();
-//           });
-//         });
-//       });
-
-//       it('should load data from a storage file', done => {
-//         table.load(file, (err, resp) => {
-//           assert.ifError(err);
-//           assert.strictEqual(resp!.status!.state, 'DONE');
-//           done();
-//         });
-//       });
-
-//       it('should load data from a file via promises', () => {
-//         return table.load(file).then(results => {
-//           const metadata = results[0];
-//           assert.strictEqual(metadata!.status!.state, 'DONE');
-//         });
-//       });
-
-//       it('should return partial errors', done => {
-//         const data = {
-//           name: 'dave',
-//         };
-
-//         const improperData = {
-//           name: true,
-//         };
-
-//         table.insert([data, improperData], e => {
-//           const err = (e as {}) as GoogleErrorBody;
-//           // eslint-disable-next-line @typescript-eslint/no-explicit-any
-//           assert.strictEqual((err as any).name, 'PartialFailureError');
-
-//           assert.deepStrictEqual(err.errors![0], {
-//             errors: [
-//               {
-//                 message: 'Conversion from bool to std::string is unsupported.',
-//                 reason: 'invalid',
-//               },
-//             ],
-//             row: improperData,
-//           });
-
-//           assert.deepStrictEqual(err.errors![1], {
-//             errors: [
-//               {
-//                 message: '',
-//                 reason: 'stopped',
-//               },
-//             ],
-//             row: data,
-//           });
-
-//           done();
-//         });
-//       });
-
-//       it('should create tables upon insert', () => {
-//         const table = dataset.table(generateName('does-not-exist'));
-
-//         const row = {
-//           name: 'stephen',
-//         };
-
-//         const options = {
-//           schema: SCHEMA,
-//         };
-
-//         return table
-//           .insert(row, options)
-//           .then(() => {
-//             // getting rows immediately after insert
-//             // results in an empty array
-//             return new Promise(resolve => {
-//               setTimeout(resolve, 2500);
-//             });
-//           })
-//           .then(() => {
-//             return table.getRows();
-//           })
-//           .then(data => {
-//             const rows = data[0];
-
-//             assert.strictEqual(rows!.length, 1);
-//             assert.strictEqual(rows[0].name, row.name);
-//           });
-//       });
-
-//       describe('SQL parameters', () => {
-//         describe('positional', () => {
-//           it('should work with strings', done => {
-//             bigquery.query(
-//               {
-//                 query: [
-//                   'SELECT url',
-//                   'FROM `publicdata.samples.github_nested`',
-//                   'WHERE repository.owner = ?',
-//                   'LIMIT 1',
-//                 ].join(' '),
-//                 params: ['google'],
-//               },
-//               (err, rows) => {
-//                 assert.ifError(err);
-//                 assert.strictEqual(rows!.length, 1);
-//                 done();
-//               }
-//             );
-//           });
-
-//           it('should work with ints', done => {
-//             bigquery.query(
-//               {
-//                 query: [
-//                   'SELECT url',
-//                   'FROM `publicdata.samples.github_nested`',
-//                   'WHERE repository.forks > ?',
-//                   'LIMIT 1',
-//                 ].join(' '),
-//                 params: [1],
-//               },
-//               (err, rows) => {
-//                 assert.ifError(err);
-//                 assert.strictEqual(rows!.length, 1);
-//                 done();
-//               }
-//             );
-//           });
-
-//           it('should work with floats', done => {
-//             bigquery.query(
-//               {
-//                 query: [
-//                   'SELECT snow_depth',
-//                   'FROM `publicdata.samples.gsod`',
-//                   'WHERE snow_depth >= ?',
-//                   'LIMIT 1',
-//                 ].join(' '),
-//                 params: [12.5],
-//               },
-//               (err, rows) => {
-//                 assert.ifError(err);
-//                 assert.strictEqual(rows!.length, 1);
-//                 done();
-//               }
-//             );
-//           });
-
-//           it('should work with numerics', done => {
-//             bigquery.query(
-//               {
-//                 query: [
-//                   'SELECT x',
-//                   'FROM UNNEST([NUMERIC "1", NUMERIC "2", NUMERIC "3"]) x',
-//                   'WHERE x = ?',
-//                 ].join(' '),
-//                 params: [new Big('2')],
-//               },
-//               (err, rows) => {
-//                 assert.ifError(err);
-//                 assert.strictEqual(rows!.length, 1);
-//                 done();
-//               }
-//             );
-//           });
-
-//           it('should work with booleans', done => {
-//             bigquery.query(
-//               {
-//                 query: [
-//                   'SELECT url',
-//                   'FROM `publicdata.samples.github_nested`',
-//                   'WHERE public = ?',
-//                   'LIMIT 1',
-//                 ].join(' '),
-//                 params: [true],
-//               },
-//               (err, rows) => {
-//                 assert.ifError(err);
-//                 assert.strictEqual(rows!.length, 1);
-//                 done();
-//               }
-//             );
-//           });
-
-//           it('should work with arrays', done => {
-//             bigquery.query(
-//               {
-//                 query: 'SELECT * FROM UNNEST (?)',
-//                 params: [[25, 26, 27, 28, 29]],
-//               },
-//               (err, rows) => {
-//                 assert.ifError(err);
-//                 assert.strictEqual(rows!.length, 5);
-//                 done();
-//               }
-//             );
-//           });
-
-//           it('should work with empty arrays', async () => {
-//             const [rows] = await bigquery.query({
-//               query: 'SELECT * FROM UNNEST (?)',
-//               params: [[]],
-//               types: [['INT64']],
-//             });
-//             assert.strictEqual(rows.length, 0);
-//           });
-
-//           it('should work with structs', done => {
-//             bigquery.query(
-//               {
-//                 query: 'SELECT ? obj',
-//                 params: [
-//                   {
-//                     b: true,
-//                     arr: [2, 3, 4],
-//                     d: bigquery.date('2016-12-7'),
-//                     f: 3.14,
-//                     nested: {
-//                       a: 3,
-//                     },
-//                   },
-//                 ],
-//               },
-//               (err, rows) => {
-//                 assert.ifError(err);
-//                 assert.strictEqual(rows!.length, 1);
-//                 done();
-//               }
-//             );
-//           });
-
-//           it('should work with TIMESTAMP types', done => {
-//             bigquery.query(
-//               {
-//                 query: 'SELECT ? timestamp',
-//                 params: [new Date()],
-//               },
-//               (err, rows) => {
-//                 assert.ifError(err);
-//                 assert.strictEqual(rows!.length, 1);
-//                 done();
-//               }
-//             );
-//           });
-
-//           it('should work with DATE types', done => {
-//             bigquery.query(
-//               {
-//                 query: 'SELECT ? date',
-//                 params: [bigquery.date('2016-12-7')],
-//               },
-//               (err, rows) => {
-//                 assert.ifError(err);
-//                 assert.strictEqual(rows!.length, 1);
-//                 done();
-//               }
-//             );
-//           });
-
-//           it('should work with DATETIME types', done => {
-//             bigquery.query(
-//               {
-//                 query: 'SELECT ? datetime',
-//                 params: [bigquery.datetime('2016-12-7 14:00:00')],
-//               },
-//               (err, rows) => {
-//                 assert.ifError(err);
-//                 assert.strictEqual(rows!.length, 1);
-//                 done();
-//               }
-//             );
-//           });
-
-//           it('should work with TIME types', done => {
-//             bigquery.query(
-//               {
-//                 query: 'SELECT ? time',
-//                 params: [bigquery.time('14:00:00')],
-//               },
-//               (err, rows) => {
-//                 assert.ifError(err);
-//                 assert.strictEqual(rows!.length, 1);
-//                 done();
-//               }
-//             );
-//           });
-
-//           it('should work with GEOGRAPHY types', done => {
-//             bigquery.query(
-//               {
-//                 query: 'SELECT ? geography',
-//                 params: [bigquery.geography('POINT(1 2)')],
-//               },
-//               (err, rows) => {
-//                 assert.ifError(err);
-//                 assert.strictEqual(rows!.length, 1);
-//                 done();
-//               }
-//             );
-//           });
-
-//           it('should work with multiple types', done => {
-//             bigquery.query(
-//               {
-//                 query: [
-//                   'SELECT url FROM `publicdata.samples.github_nested`',
-//                   'WHERE repository.owner = ?',
-//                   'AND repository.forks > ?',
-//                   'AND public = ?',
-//                   'LIMIT 1',
-//                 ].join(' '),
-//                 params: ['google', 1, true],
-//               },
-//               (err, rows) => {
-//                 assert.ifError(err);
-//                 assert.strictEqual(rows!.length, 1);
-//                 done();
-//               }
-//             );
-//           });
-//         });
-
-//         describe('named', () => {
-//           it('should work with strings', done => {
-//             bigquery.query(
-//               {
-//                 query: [
-//                   'SELECT url FROM `publicdata.samples.github_nested`',
-//                   'WHERE repository.owner = @owner',
-//                   'LIMIT 1',
-//                 ].join(' '),
-//                 params: {
-//                   owner: 'google',
-//                 },
-//               },
-//               (err, rows) => {
-//                 assert.ifError(err);
-//                 assert.strictEqual(rows!.length, 1);
-//                 done();
-//               }
-//             );
-//           });
-
-//           it('should work with ints', done => {
-//             bigquery.query(
-//               {
-//                 query: [
-//                   'SELECT url',
-//                   'FROM `publicdata.samples.github_nested`',
-//                   'WHERE repository.forks > @forks',
-//                   'LIMIT 1',
-//                 ].join(' '),
-//                 params: {
-//                   forks: 1,
-//                 },
-//               },
-//               (err, rows) => {
-//                 assert.ifError(err);
-//                 assert.strictEqual(rows!.length, 1);
-//                 done();
-//               }
-//             );
-//           });
-
-//           it('should work with floats', done => {
-//             bigquery.query(
-//               {
-//                 query: [
-//                   'SELECT snow_depth',
-//                   'FROM `publicdata.samples.gsod`',
-//                   'WHERE snow_depth >= @depth',
-//                   'LIMIT 1',
-//                 ].join(' '),
-//                 params: {
-//                   depth: 12.5,
-//                 },
-//               },
-//               (err, rows) => {
-//                 assert.ifError(err);
-//                 assert.strictEqual(rows!.length, 1);
-//                 done();
-//               }
-//             );
-//           });
-
-//           it('should work with numerics', done => {
-//             bigquery.query(
-//               {
-//                 query: [
-//                   'SELECT x',
-//                   'FROM UNNEST([NUMERIC "1", NUMERIC "2", NUMERIC "3"]) x',
-//                   'WHERE x = @num',
-//                 ].join(' '),
-//                 params: {
-//                   num: new Big('2'),
-//                 },
-//               },
-//               (err, rows) => {
-//                 assert.ifError(err);
-//                 assert.strictEqual(rows!.length, 1);
-//                 done();
-//               }
-//             );
-//           });
-
-//           it('should work with booleans', done => {
-//             bigquery.query(
-//               {
-//                 query: [
-//                   'SELECT url',
-//                   'FROM `publicdata.samples.github_nested`',
-//                   'WHERE public = @isPublic',
-//                   'LIMIT 1',
-//                 ].join(' '),
-//                 params: {
-//                   isPublic: true,
-//                 },
-//               },
-//               (err, rows) => {
-//                 assert.ifError(err);
-//                 assert.strictEqual(rows!.length, 1);
-//                 done();
-//               }
-//             );
-//           });
-
-//           it('should work with arrays', done => {
-//             bigquery.query(
-//               {
-//                 query: 'SELECT * FROM UNNEST (@nums)',
-//                 params: {
-//                   nums: [25, 26, 27, 28, 29],
-//                 },
-//               },
-//               (err, rows) => {
-//                 assert.ifError(err);
-//                 assert.strictEqual(rows!.length, 5);
-//                 done();
-//               }
-//             );
-//           });
-
-//           it('should work with empty arrays', async () => {
-//             const [rows] = await bigquery.query({
-//               query: 'SELECT * FROM UNNEST (@nums)',
-//               params: {
-//                 nums: [],
-//               },
-//               types: {nums: ['INT64']},
-//             });
-//             assert.strictEqual(rows.length, 0);
-//           });
-
-//           it('should work with structs', done => {
-//             bigquery.query(
-//               {
-//                 query: 'SELECT @obj obj',
-//                 params: {
-//                   obj: {
-//                     b: true,
-//                     arr: [2, 3, 4],
-//                     d: bigquery.date('2016-12-7'),
-//                     f: 3.14,
-//                     nested: {
-//                       a: 3,
-//                     },
-//                   },
-//                 },
-//               },
-//               (err, rows) => {
-//                 assert.ifError(err);
-//                 assert.strictEqual(rows!.length, 1);
-//                 done();
-//               }
-//             );
-//           });
-
-//           it('should work with TIMESTAMP types', done => {
-//             bigquery.query(
-//               {
-//                 query: 'SELECT @time timestamp',
-//                 params: {
-//                   time: new Date(),
-//                 },
-//               },
-//               (err, rows) => {
-//                 assert.ifError(err);
-//                 assert.strictEqual(rows!.length, 1);
-//                 done();
-//               }
-//             );
-//           });
-
-//           it('should work with DATE types', done => {
-//             bigquery.query(
-//               {
-//                 query: 'SELECT @date date',
-//                 params: {
-//                   date: bigquery.date('2016-12-7'),
-//                 },
-//               },
-//               (err, rows) => {
-//                 assert.ifError(err);
-//                 assert.strictEqual(rows!.length, 1);
-//                 done();
-//               }
-//             );
-//           });
-
-//           it('should work with DATETIME types', done => {
-//             bigquery.query(
-//               {
-//                 query: 'SELECT @datetime datetime',
-//                 params: {
-//                   datetime: bigquery.datetime('2016-12-7 14:00:00'),
-//                 },
-//               },
-//               (err, rows) => {
-//                 assert.ifError(err);
-//                 assert.strictEqual(rows!.length, 1);
-//                 done();
-//               }
-//             );
-//           });
-
-//           it('should work with TIME types', done => {
-//             bigquery.query(
-//               {
-//                 query: 'SELECT @time time',
-//                 params: {
-//                   time: bigquery.time('14:00:00'),
-//                 },
-//               },
-//               (err, rows) => {
-//                 assert.ifError(err);
-//                 assert.strictEqual(rows!.length, 1);
-//                 done();
-//               }
-//             );
-//           });
-
-//           it('should work with GEOGRAPHY types', done => {
-//             bigquery.query(
-//               {
-//                 query: 'SELECT @place geography',
-//                 params: {
-//                   place: bigquery.geography('POINT(1 2)'),
-//                 },
-//               },
-//               (err, rows) => {
-//                 assert.ifError(err);
-//                 assert.strictEqual(rows!.length, 1);
-//                 done();
-//               }
-//             );
-//           });
-
-//           it('should work with multiple types', done => {
-//             bigquery.query(
-//               {
-//                 query: [
-//                   'SELECT url',
-//                   'FROM `publicdata.samples.github_nested`',
-//                   'WHERE repository.owner = @owner',
-//                   'AND repository.forks > @forks',
-//                   'AND public = @isPublic',
-//                   'LIMIT 1',
-//                 ].join(' '),
-//                 params: {
-//                   owner: 'google',
-//                   forks: 1,
-//                   isPublic: true,
-//                 },
-//               },
-//               (err, rows) => {
-//                 assert.ifError(err);
-//                 assert.strictEqual(rows!.length, 1);
-//                 done();
-//               }
-//             );
-//           });
-//         });
-//       });
-
-//       it('should start extracting data to a storage file', done => {
-//         const file = bucket.file('kitten-test-data-backup.json');
-//         table.createExtractJob(file, (err, job) => {
-//           assert.ifError(err);
-//           job!.on('error', done).on('complete', () => {
-//             done();
-//           });
-//         });
-//       });
-
-//       it('should extract data to a storage file', done => {
-//         const file = bucket.file('kitten-test-data-backup.json');
-//         table.extract(file, (err, resp) => {
-//           assert.ifError(err);
-//           assert.strictEqual(resp!.status!.state, 'DONE');
-//           done();
-//         });
-//       });
-//     });
-//   });
-
-//   describe('Custom Types', () => {
-//     let table: Table;
-
-//     const DATE = bigquery.date('2017-01-01');
-//     const DATETIME = bigquery.datetime('2017-01-01 13:00:00');
-//     const TIME = bigquery.time('14:00:00');
-//     const TIMESTAMP = bigquery.timestamp(new Date());
-//     const NUMERIC = new Big('123.456');
-//     const GEOGRAPHY = bigquery.geography('POINT(1 2)');
-
-//     before(() => {
-//       table = dataset.table(generateName('table'));
-//       return table.create({
-//         schema: [
-//           'date:DATE',
-//           'datetime:DATETIME',
-//           'time:TIME',
-//           'timestamp:TIMESTAMP',
-//           'numeric:NUMERIC',
-//           'geography:GEOGRAPHY',
-//         ].join(', '),
-//       });
-//     });
-
-//     it('inserts with custom types', () => {
-//       return table.insert({
-//         date: DATE,
-//         datetime: DATETIME,
-//         time: TIME,
-//         timestamp: TIMESTAMP,
-//         numeric: NUMERIC,
-//         geography: GEOGRAPHY,
-//       });
-//     });
-//   });
-
-//   describe('Provided Tests', () => {
-//     const table = dataset.table(generateName('table'));
-//     // eslint-disable-next-line @typescript-eslint/no-var-requires
-//     const schema = require('../../system-test/data/schema.json');
-//     // eslint-disable-next-line @typescript-eslint/no-var-requires
-//     const testData = require('../../system-test/data/schema-test-data.json');
-
-//     const EXPECTED_ROWS = {
-//       Bilbo: {
-//         Name: 'Bilbo',
-//         Age: 111,
-//         Weight: 67.2,
-//         IsMagic: false,
-//         Spells: [],
-//         TeaTime: bigquery.time('10:00:00'),
-//         NextVacation: bigquery.date('2017-09-22'),
-//         FavoriteTime: bigquery.datetime('2031-04-01T05:09:27'),
-//         FavoriteNumeric: new Big('123.45'),
-//       },
-
-//       Gandalf: {
-//         Name: 'Gandalf',
-//         Age: 1000,
-//         Weight: 198.6,
-//         IsMagic: true,
-//         Spells: [
-//           {
-//             Name: 'Skydragon',
-//             LastUsed: bigquery.timestamp('2015-10-31T23:59:56.000Z'),
-//             DiscoveredBy: 'Firebreather',
-//             Properties: [
-//               {
-//                 Name: 'Flying',
-//                 Power: 1,
-//               },
-//               {
-//                 Name: 'Creature',
-//                 Power: 1,
-//               },
-//               {
-//                 Name: 'Explodey',
-//                 Power: 11,
-//               },
-//             ],
-//             Icon: Buffer.from(testData[1].Spells[0].Icon, 'base64'),
-//           },
-//         ],
-//         TeaTime: bigquery.time('15:00:00'),
-//         NextVacation: bigquery.date('2666-06-06'),
-//         FavoriteTime: bigquery.datetime('2001-12-19T23:59:59'),
-//         FavoriteNumeric: new Big('-111.222'),
-//       },
-
-//       Sabrina: {
-//         Name: 'Sabrina',
-//         Age: 17,
-//         Weight: 128.3,
-//         IsMagic: true,
-//         Spells: [
-//           {
-//             Name: 'Talking cats',
-//             LastUsed: bigquery.timestamp('2017-02-14T12:07:23.000Z'),
-//             DiscoveredBy: 'Salem',
-//             Properties: [
-//               {
-//                 Name: 'Makes you look crazy',
-//                 Power: 1,
-//               },
-//             ],
-//             Icon: Buffer.from(testData[2].Spells[0].Icon, 'base64'),
-//           },
-//         ],
-//         TeaTime: bigquery.time('12:00:00'),
-//         NextVacation: bigquery.date('2017-03-14'),
-//         FavoriteTime: bigquery.datetime('2000-10-31T23:27:46'),
-//         FavoriteNumeric: new Big('-3.14'),
-//       },
-//     };
-
-//     before(async () => {
-//       await table.create({schema});
-//       await table.insert(testData);
-//       await new Promise(r => setTimeout(r, 15000));
-//     });
-
-//     after(done => {
-//       table.delete(done);
-//     });
-
-//     it('should convert rows back correctly', done => {
-//       table.getRows((err, rows) => {
-//         assert.ifError(err);
-
-//         if (rows!.length === 0) {
-//           done(new Error('Rows not returned from the API.'));
-//           return;
-//         }
-
-//         rows!.forEach(row => {
-//           const expectedRow = (EXPECTED_ROWS as {[index: string]: {}})[
-//             row.Name
-//           ];
-//           assert.deepStrictEqual(row, expectedRow);
-//         });
-
-//         done();
-//       });
-//     });
-//   });
-
-//   function generateName(resourceType: string) {
-//     return `${GCLOUD_TESTS_PREFIX}_${resourceType}_${uuid.v1()}`.replace(
-//       /-/g,
-//       '_'
-//     );
-//   }
-
-//   // Only delete a resource if it is older than 24 hours. That will prevent
-//   // collisions with parallel CI test runs.
-//   function isResourceStale(creationTime: number | string) {
-//     const oneDayMs = 86400000;
-//     const now = new Date();
-//     const created = new Date(creationTime);
-//     return now.getTime() - created.getTime() >= oneDayMs;
-//   }
-
-//   async function deleteBuckets() {
-//     const [buckets] = await storage.getBuckets({
-//       prefix: GCLOUD_TESTS_PREFIX,
-//     });
-
-//     const deleteBucketPromises = buckets
-//       .filter(bucket => isResourceStale(bucket.metadata.timeCreated))
-//       .map(async b => {
-//         const [files] = await b.getFiles();
-//         await Promise.all(files.map(f => f.delete()));
-//         await b.delete();
-//       });
-
-//     await Promise.all(deleteBucketPromises);
-//   }
-
-//   async function deleteDatasets() {
-//     const [datasets] = await bigquery.getDatasets({
-//       filter: `labels.${GCLOUD_TESTS_PREFIX}`,
-//     });
-
-//     for (const dataset of datasets) {
-//       const [metadata] = await dataset.getMetadata();
-//       const creationTime = Number(metadata.creationTime);
-
-//       if (isResourceStale(creationTime)) {
-//         try {
-//           await dataset.delete({force: true});
-//         } catch (e) {
-//           console.log(`dataset(${dataset.id}).delete() failed`);
-//           console.log(e);
-//         }
-//       }
-//     }
-//   }
-// });
-=======
 // Copyright 2014 Google LLC
 //
 // Licensed under the Apache License, Version 2.0 (the "License");
@@ -3497,5 +1745,4 @@
       }
     }
   }
-});
->>>>>>> 55b4b8c8
+});