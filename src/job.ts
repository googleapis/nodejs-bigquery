/*!
 * Copyright 2014 Google Inc. All Rights Reserved.
 *
 * Licensed under the Apache License, Version 2.0 (the "License");
 * you may not use this file except in compliance with the License.
 * You may obtain a copy of the License at
 *
 *      http://www.apache.org/licenses/LICENSE-2.0
 *
 * Unless required by applicable law or agreed to in writing, software
 * distributed under the License is distributed on an "AS IS" BASIS,
 * WITHOUT WARRANTIES OR CONDITIONS OF ANY KIND, either express or implied.
 * See the License for the specific language governing permissions and
 * limitations under the License.
 */

/*!
 * @module bigquery/job
 */

import {
  Metadata,
  MetadataCallback,
  Operation,
  util,
} from '@google-cloud/common';
import {paginator, ResourceStream} from '@google-cloud/paginator';
import {promisifyAll} from '@google-cloud/promisify';
import * as extend from 'extend';

import {
  BigQuery,
  IntegerTypeCastOptions,
  JobRequest,
  PagedRequest,
  QueryRowsCallback,
  QueryRowsResponse,
  RequestCallback,
} from './bigquery';
import {RowMetadata} from './table';
import bigquery from './types';
import {logger} from './logger';

export type JobMetadata = bigquery.IJob;
export type JobOptions = JobRequest<JobMetadata>;

export type CancelCallback = RequestCallback<bigquery.IJobCancelResponse>;
export type CancelResponse = [bigquery.IJobCancelResponse];

export type QueryResultsOptions = {
  job?: Job;
  wrapIntegers?: boolean | IntegerTypeCastOptions;
  parseJSON?: boolean;
} & PagedRequest<bigquery.jobs.IGetQueryResultsParams> & {
    /**
     * internal properties
     */
    _cachedRows?: any[];
    _cachedResponse?: bigquery.IQueryResponse;
  };

/**
 * @callback QueryResultsCallback
 * @param {?Error} err An error returned while making this request.
 * @param {array} rows The results of the job.
 */
/**
 * @callback ManualQueryResultsCallback
 * @param {?Error} err An error returned while making this request.
 * @param {array} rows The results of the job.
 * @param {?object} nextQuery A pre-made configuration object for your next
 *     request. This will be `null` if no additional results are available.
 *     If the query is not yet complete, you may get empty `rows` and
 *     non-`null` `nextQuery` that you should use for your next request.
 * @param {object} apiResponse The full API response.
 */

/**
 * Job objects are returned from various places in the BigQuery API:
 *
 * - {@link BigQuery#getJobs}
 * - {@link BigQuery#job}
 * - {@link BigQuery#query}
 * - {@link BigQuery#createJob}
 * - {@link Table#copy}
 * - {@link Table#createWriteStream}
 * - {@link Table#extract}
 * - {@link Table#load}
 *
 * They can be used to check the status of a running job or fetching the results
 * of a previously-executed one.
 *
 * @class
 * @param {BigQuery} bigQuery {@link BigQuery} instance.
 * @param {string} id The ID of the job.
 * @param {object} [options] Configuration object.
 * @param {string} [options.location] The geographic location of the job.
 *      Required except for US and EU.
 *
 * @example
 * ```
 * const {BigQuery} = require('@google-cloud/bigquery');
 * const bigquery = new BigQuery();
 *
 * const job = bigquery.job('job-id');
 *
 * //-
 * // All jobs are event emitters. The status of each job is polled
 * // continuously, starting only after you register a "complete" listener.
 * //-
 * job.on('complete', (metadata) => {
 *   // The job is complete.
 * });
 *
 * //-
 * // Be sure to register an error handler as well to catch any issues which
 * // impeded the job.
 * //-
 * job.on('error', (err) => {
 *   // An error occurred during the job.
 * });
 *
 * //-
 * // To force the Job object to stop polling for updates, simply remove any
 * // "complete" listeners you've registered.
 * //
 * // The easiest way to do this is with `removeAllListeners()`.
 * //-
 * job.removeAllListeners();
 * ```
 */
class Job extends Operation {
  bigQuery: BigQuery;
  location?: string;
  getQueryResultsStream(
    options?: QueryResultsOptions,
  ): ResourceStream<RowMetadata> {
    // placeholder body, overwritten in constructor
    return new ResourceStream<RowMetadata>({}, () => {});
  }
  constructor(bigQuery: BigQuery, id: string, options?: JobOptions) {
    let location: string;

    const methods = {
      /**
       * @callback DeleteJobCallback
       * @param {?Error} err Request error, if any.
       * @param {object} apiResponse The full API response.
       */
      /**
       * @typedef {array} DeleteJobResponse
       * @property {object} 0 The full API response.
       */
      /**
       * Delete the job.
       *
       * @see [Jobs: delete API Documentation]{@link https://cloud.google.com/bigquery/docs/reference/rest/v2/jobs/delete}
       *
       * @method Job#delete
       * @param {DeleteJobCallback} [callback] The callback function.
       * @param {?error} callback.err An error returned while making this
       *     request.
       * @param {object} callback.apiResponse The full API response.
       * @returns {Promise<DeleteJobResponse>}
       *
       * @example
       * const {BigQuery} = require('@google-cloud/bigquery');
       * const bigquery = new BigQuery();
       *
       * const job = bigquery.job(jobId);
       * job.delete((err, apiResponse) => {
       *   if (!err) {
       *     // The job was deleted successfully.
       *   }
       * });
       *
       * @example If the callback is omitted a Promise will be returned
       * const [apiResponse] = await job.delete();
       */
      delete: {
        reqOpts: {
          method: 'DELETE',
          uri: '/delete',
          qs: {
            get location() {
              return location;
            },
          },
        },
      },

      /**
       * @callback JobExistsCallback
       * @param {?Error} err Request error, if any.
       * @param {boolean} exists Indicates if the job exists.
       */
      /**
       * @typedef {array} JobExistsResponse
       * @property {boolean} 0 Indicates if the job exists.
       */
      /**
       * Check if the job exists.
       *
       * @method Job#exists
       * @param {JobExistsCallback} [callback] The callback function.
       * @param {?error} callback.err An error returned while making this
       *     request.
       * @param {boolean} callback.exists Whether the job exists or not.
       * @returns {Promise<JobExistsResponse>}
       *
       * @example
       * ```
       * const {BigQuery} = require('@google-cloud/bigquery');
       * const bigquery = new BigQuery();
       *
       * const job = bigquery.job('job-id');
       *
       * job.exists((err, exists) => {});
       *
       * //-
       * // If the callback is omitted, we'll return a Promise.
       * //-
       * job.exists().then((data) => {
       *   const exists = data[0];
       * });
       * ```
       */
      exists: true,

      /**
       * @callback GetJobCallback
       * @param {?Error} err Request error, if any.
       * @param {Model} model The job.
       * @param {object} apiResponse The full API response body.
       */
      /**
       * @typedef {array} GetJobResponse
       * @property {Model} 0 The job.
       * @property {object} 1 The full API response body.
       */

      /**
       * Get a job if it exists.
       *
       * @method Job#get
       * @param {object} [options] Configuration object.
       * @param {string} [options.location] The geographic location of the job.
       *     Required except for US and EU.
       * @param {GetJobCallback} [callback] The callback function.
       * @param {?error} callback.err An error returned while making this
       *     request.
       * @param {Job} callback.job The job.
       * @returns {Promise<GetJobResponse>}
       *
       * @example
       * ```
       * const {BigQuery} = require('@google-cloud/bigquery');
       * const bigquery = new BigQuery();
       *
       * const job = bigquery.job('job-id');
       *
       * job.get((err, job, apiResponse) => {
       *   if (!err) {
       *     // `job.metadata` has been populated.
       *   }
       * });
       *
       * //-
       * // If the callback is omitted, we'll return a Promise.
       * //-
       * job.get().then((data) => {
       *   const job = data[0];
       *   const apiResponse = data[1];
       * });
       * ```
       */
      get: true,

      /**
       * @callback GetJobMetadataCallback
       * @param {?Error} err Request error, if any.
       * @param {object} metadata The job metadata.
       * @param {object} apiResponse The full API response.
       */
      /**
       * @typedef {array} GetJobMetadataResponse
       * @property {object} 0 The job metadata.
       * @property {object} 1 The full API response.
       */

      /**
       * Get the metadata of the job. This will mostly be useful for checking
       * the status of a previously-run job.
       *
       * See {@link https://cloud.google.com/bigquery/docs/reference/v2/jobs/get| Jobs: get API Documentation}
       *
       * @method Job#getMetadata
       * @param {GetJobMetadataCallback} [callback] The callback function.
       * @param {?error} callback.err An error returned while making this
       *     request.
       * @param {object} callback.metadata The metadata of the job.
       * @param {object} callback.apiResponse The full API response.
       * @returns {Promise<GetJobMetadataResponse>}
       *
       * @example
       * ```
       * const {BigQuery} = require('@google-cloud/bigquery');
       * const bigquery = new BigQuery();
       *
       * const job = bigquery.job('id');
       * job.getMetadata((err, metadata, apiResponse) => {});
       *
       * //-
       * // If the callback is omitted, we'll return a Promise.
       * //-
       * job.getMetadata().then((data) => {
       *   const metadata = data[0];
       *   const apiResponse = data[1];
       * });
       * ```
       */
      getMetadata: {
        reqOpts: {
          qs: {
            get location() {
              return location;
            },
          },
        },
      },
    };

    super({
      parent: bigQuery,
      baseUrl: '/jobs',
      id,
      methods,
    });

    Object.defineProperty(this, 'location', {
      get() {
        return location;
      },
      set(_location) {
        location = _location;
      },
    });

    this.bigQuery = bigQuery;

    if (options && options.location) {
      this.location = options.location;
    }

    if (options?.projectId) {
      this.projectId = options.projectId;
    }

    /**
     * Get the results of a job as a readable object stream.
     *
     * @param {object} options Configuration object. See
     *     {@link Job#getQueryResults} for a complete list of options.
     * @return {stream}
     *
     * @example
     * ```
     * const through2 = require('through2');
     * const fs = require('fs');
     * const {BigQuery} = require('@google-cloud/bigquery');
     * const bigquery = new BigQuery();
     *
     * const job = bigquery.job('job-id');
     *
     * job.getQueryResultsStream()
     *   .pipe(through2.obj(function (row, enc, next) {
     *     this.push(JSON.stringify(row) + '\n');
     *     next();
     *   }))
     *   .pipe(fs.createWriteStream('./test/testdata/testfile.json'));
     * ```
     */
    this.getQueryResultsStream = paginator.streamify<RowMetadata>(
      'getQueryResultsAsStream_',
    );
  }

  // eslint-disable-next-line @typescript-eslint/no-explicit-any
  private trace_(msg: string, ...otherArgs: any[]) {
    logger(`[job][${this.id}]`, msg, ...otherArgs);
  }

  /**
   * @callback CancelCallback
   * @param {?Error} err Request error, if any.
   * @param {object} metadata The job metadata.
   * @param {object} apiResponse The full API response.
   */
  /**
   * @typedef {array} CancelResponse
   * @property {object} 0 The job metadata.
   * @property {object} 1 The full API response.
   */
  /**
   * Cancel a job. Use {@link Job#getMetadata} to see if the cancel
   * completes successfully. See an example implementation below.
   *
   * See {@link https://cloud.google.com/bigquery/docs/reference/v2/jobs/cancel| Jobs: get API Documentation}
   *
   * @param {CancelCallback} [callback] The callback function.
   * @param {?error} callback.err An error returned while making this request.
   * @param {object} callback.apiResponse The full API response.
   * @returns {Promise<CancelResponse>}
   *
   * @example
   * ```
   * const {BigQuery} = require('@google-cloud/bigquery');
   * const bigquery = new BigQuery();
   *
   * const job = bigquery.job('job-id');
   *
   * job.cancel((err, apiResponse) =>{
   *   // Check to see if the job completes successfully.
   *   job.on('error', (err) => {});
   *   job.on('complete', (metadata) => {});
   * });
   *
   * //-
   * // If the callback is omitted, we'll return a Promise.
   * //-
   * job.cancel().then((data) => {
   *   const apiResponse = data[0];
   * });
   * ```
   */
  cancel(): Promise<CancelResponse>;
  cancel(callback: CancelCallback): void;
  cancel(callback?: CancelCallback): void | Promise<CancelResponse> {
    let qs;

    if (this.location) {
      qs = {location: this.location};
    }

    this.request(
      {
        method: 'POST',
        uri: '/cancel',
        qs,
      },
      callback!,
    );
  }

  /**
   * Get the results of a job.
   *
   * See {@link https://cloud.google.com/bigquery/docs/reference/v2/jobs/getQueryResults| Jobs: getQueryResults API Documentation}
   *
   * @param {object} [options] Configuration object.
   * @param {boolean} [options.autoPaginate=true] Have pagination handled
   *     automatically.
   * @param {number} [options.maxApiCalls] Maximum number of API calls to make.
   * @param {number} [options.maxResults] Maximum number of results to read.
   * @param {string} [options.pageToken] Page token, returned by a previous call,
   *     to request the next page of results. Note: This is automatically added
   * to the `nextQuery` argument of your callback.
   * @param {number} [options.startIndex] Zero-based index of the starting row.
   * @param {number} [options.timeoutMs] How long to wait for the query to
   *     complete, in milliseconds, before returning. Default is 10 seconds.
   *     If the timeout passes before the job completes, an error will be returned
   *     and the 'jobComplete' field in the response will be false.
   * @param {boolean|IntegerTypeCastOptions} [options.wrapIntegers=false] Wrap values
   *     of 'INT64' type in {@link BigQueryInt} objects.
   *     If a `boolean`, this will wrap values in {@link BigQueryInt} objects.
   *     If an `object`, this will return a value returned by
   *     `wrapIntegers.integerTypeCastFunction`.
   * @param {QueryResultsCallback|ManualQueryResultsCallback} [callback] The
   *     callback function. If `autoPaginate` is set to false a
   *     {@link ManualQueryResultsCallback} should be used.
   * @returns {Promise<QueryResultsCallback>}
   *
   * @example
   * ```
   * const {BigQuery} = require('@google-cloud/bigquery');
   * const bigquery = new BigQuery();
   *
   * const job = bigquery.job('job-id');
   *
   * //-
   * // Get all of the results of a query.
   * //-
   * job.getQueryResults((err, rows) => {
   *   if (!err) {
   *     // rows is an array of results.
   *   }
   * });
   *
   * //-
   * // Customize the results you want to fetch.
   * //-
   * job.getQueryResults({
   *   maxResults: 100
   * }, (err, rows) => {});
   *
   * //-
   * // To control how many API requests are made and page through the results
   * // manually, set `autoPaginate` to `false`.
   * //-
   * function manualPaginationCallback(err, rows, nextQuery, apiResponse) {
   *   if (nextQuery) {
   *     // More results exist.
   *     job.getQueryResults(nextQuery, manualPaginationCallback);
   *   }
   * }
   *
   * job.getQueryResults({
   *   autoPaginate: false
   * }, manualPaginationCallback);
   *
   * //-
   * // If the callback is omitted, we'll return a Promise.
   * //-
   * job.getQueryResults().then((data) => {
   *   const rows = data[0];
   * });
   * ```
   */
  getQueryResults(options?: QueryResultsOptions): Promise<QueryRowsResponse>;
  getQueryResults(
    options: QueryResultsOptions,
<<<<<<< HEAD
    callback?: QueryRowsCallback
=======
    callback: QueryRowsCallback,
>>>>>>> 6cd706b6
  ): void;
  getQueryResults(callback: QueryRowsCallback): void;
  getQueryResults(
    optionsOrCallback?: QueryResultsOptions | QueryRowsCallback,
    cb?: QueryRowsCallback,
  ): void | Promise<QueryRowsResponse> {
    const options =
      typeof optionsOrCallback === 'object' ? optionsOrCallback : {};
    const callback =
      typeof optionsOrCallback === 'function' ? optionsOrCallback : cb;
    const qs = extend(
      {
        location: this.location,
        'formatOptions.useInt64Timestamp': true,
      },
      options,
    );
    this.trace_(
      '[getQueryResults]',
      this.id,
      options.pageToken,
      options.startIndex,
    );

    const wrapIntegers = qs.wrapIntegers ? qs.wrapIntegers : false;
    delete qs.wrapIntegers;
    const parseJSON = qs.parseJSON ? qs.parseJSON : false;
    delete qs.parseJSON;

    delete qs.job;

    const timeoutOverride =
      typeof qs.timeoutMs === 'number' ? qs.timeoutMs : false;

    const cachedRows = options._cachedRows;
    const cachedResponse = options._cachedResponse;
    delete options._cachedRows;
    delete options._cachedResponse;
    if (cachedRows) {
      let nextQuery: QueryResultsOptions | null = null;
      if (options.pageToken) {
        nextQuery = Object.assign({}, options, {
          pageToken: options.pageToken,
        });
      }
      delete cachedResponse?.rows;
      callback!(null, cachedRows, nextQuery, cachedResponse);
      return;
    }

    this.bigQuery.request(
      {
        uri: '/queries/' + this.id,
        qs,
      },
      (err, resp) => {
        if (err) {
          callback!(err, null, null, resp);
          return;
        }

        // eslint-disable-next-line @typescript-eslint/no-explicit-any
        let rows: any = [];

        if (resp.schema && resp.rows) {
          rows = BigQuery.mergeSchemaWithRows_(resp.schema, resp.rows, {
            wrapIntegers,
            parseJSON,
          });
        }

        let nextQuery: QueryResultsOptions | null = null;
        if (resp.jobComplete === false) {
          // Query is still running.
          nextQuery = Object.assign({}, options);

          // If timeout override was provided, return error.
          if (timeoutOverride) {
            const err = new Error(
              `The query did not complete before ${timeoutOverride}ms`,
            );
            callback!(err, null, nextQuery, resp);
            return;
          }
        } else if (resp.pageToken) {
          this.trace_('[getQueryResults] has more pages', resp.pageToken);
          // More results exist.
          nextQuery = Object.assign({}, options, {
            pageToken: resp.pageToken,
          });
          delete nextQuery.startIndex;
        }
        delete resp.rows;
        callback!(null, rows, nextQuery, resp);
      },
    );
  }

  /**
   * This method will be called by `getQueryResultsStream()`. It is required to
   * properly set the `autoPaginate` option value.
   *
   * @private
   */
  getQueryResultsAsStream_(
    options: QueryResultsOptions,
    callback: QueryRowsCallback,
  ): void {
    options = extend({autoPaginate: false}, options);
    this.getQueryResults(options, callback);
  }

  /**
   * Poll for a status update. Execute the callback:
   *
   *   - callback(err): Job failed
   *   - callback(): Job incomplete
   *   - callback(null, metadata): Job complete
   *
   * @private
   *
   * @param {function} callback
   */
  poll_(callback: MetadataCallback): void {
    void this.getMetadata((err: Error, metadata: Metadata) => {
      if (!err && metadata.status && metadata.status.errorResult) {
        err = new util.ApiError(metadata.status);
      }

      if (err) {
        callback(err);
        return;
      }

      if (metadata.status.state !== 'DONE') {
        callback(null);
        return;
      }

      callback(null, metadata);
    });
  }
}

/*! Developer Documentation
 *
 * These methods can be auto-paginated.
 */
paginator.extend(Job, ['getQueryResults']);

/*! Developer Documentation
 *
 * All async methods (except for streams) will return a Promise in the event
 * that a callback is omitted.
 */
promisifyAll(Job);

/**
 * Reference to the {@link Job} class.
 * @name module:@google-cloud/bigquery.Job
 * @see Job
 */
export {Job};<|MERGE_RESOLUTION|>--- conflicted
+++ resolved
@@ -529,11 +529,7 @@
   getQueryResults(options?: QueryResultsOptions): Promise<QueryRowsResponse>;
   getQueryResults(
     options: QueryResultsOptions,
-<<<<<<< HEAD
-    callback?: QueryRowsCallback
-=======
-    callback: QueryRowsCallback,
->>>>>>> 6cd706b6
+    callback?: QueryRowsCallback,
   ): void;
   getQueryResults(callback: QueryRowsCallback): void;
   getQueryResults(
