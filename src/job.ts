/*!
 * Copyright 2014 Google Inc. All Rights Reserved.
 *
 * Licensed under the Apache License, Version 2.0 (the "License");
 * you may not use this file except in compliance with the License.
 * You may obtain a copy of the License at
 *
 *      http://www.apache.org/licenses/LICENSE-2.0
 *
 * Unless required by applicable law or agreed to in writing, software
 * distributed under the License is distributed on an "AS IS" BASIS,
 * WITHOUT WARRANTIES OR CONDITIONS OF ANY KIND, either express or implied.
 * See the License for the specific language governing permissions and
 * limitations under the License.
 */

/*!
 * @module bigquery/job
 */

import {
  Metadata,
  MetadataCallback,
  Operation,
  util,
} from '@google-cloud/common';
import {paginator, ResourceStream} from '@google-cloud/paginator';
import {promisifyAll} from '@google-cloud/promisify';
import * as extend from 'extend';

import {
  BigQuery,
  IntegerTypeCastOptions,
  JobRequest,
  PagedRequest,
  QueryRowsCallback,
  QueryRowsResponse,
  RequestCallback,
} from './bigquery';
import {RowMetadata} from './table';
import bigquery from './types';

export type JobMetadata = bigquery.IJob;
export type JobOptions = JobRequest<JobMetadata>;

export type CancelCallback = RequestCallback<bigquery.IJobCancelResponse>;
export type CancelResponse = [bigquery.IJobCancelResponse];

export type DeleteCallback = RequestCallback<object>;

export type QueryResultsOptions = {
  job?: Job;
  wrapIntegers?: boolean | IntegerTypeCastOptions;
} & PagedRequest<bigquery.jobs.IGetQueryResultsParams>;

/**
 * @callback QueryResultsCallback
 * @param {?Error} err An error returned while making this request.
 * @param {array} rows The results of the job.
 */
/**
 * @callback ManualQueryResultsCallback
 * @param {?Error} err An error returned while making this request.
 * @param {array} rows The results of the job.
 * @param {?object} nextQuery A pre-made configuration object for your next
 *     request. This will be `null` if no additional results are available.
 *     If the query is not yet complete, you may get empty `rows` and
 *     non-`null` `nextQuery` that you should use for your next request.
 * @param {object} apiResponse The full API response.
 */

/**
 * Job objects are returned from various places in the BigQuery API:
 *
 * - {@link BigQuery#getJobs}
 * - {@link BigQuery#job}
 * - {@link BigQuery#query}
 * - {@link BigQuery#createJob}
 * - {@link Table#copy}
 * - {@link Table#createWriteStream}
 * - {@link Table#extract}
 * - {@link Table#load}
 *
 * They can be used to check the status of a running job or fetching the results
 * of a previously-executed one.
 *
 * @class
 * @param {BigQuery} bigQuery {@link BigQuery} instance.
 * @param {string} id The ID of the job.
 * @param {object} [options] Configuration object.
 * @param {string} [options.location] The geographic location of the job.
 *      Required except for US and EU.
 *
 * @example
 * ```
 * const {BigQuery} = require('@google-cloud/bigquery');
 * const bigquery = new BigQuery();
 *
 * const job = bigquery.job('job-id');
 *
 * //-
 * // All jobs are event emitters. The status of each job is polled
 * // continuously, starting only after you register a "complete" listener.
 * //-
 * job.on('complete', (metadata) => {
 *   // The job is complete.
 * });
 *
 * //-
 * // Be sure to register an error handler as well to catch any issues which
 * // impeded the job.
 * //-
 * job.on('error', (err) => {
 *   // An error occurred during the job.
 * });
 *
 * //-
 * // To force the Job object to stop polling for updates, simply remove any
 * // "complete" listeners you've registered.
 * //
 * // The easiest way to do this is with `removeAllListeners()`.
 * //-
 * job.removeAllListeners();
 * ```
 */
class Job extends Operation {
  bigQuery: BigQuery;
  location?: string;
  getQueryResultsStream: (
    options?: QueryResultsOptions
  ) => ResourceStream<RowMetadata>;
  constructor(bigQuery: BigQuery, id: string, options?: JobOptions) {
    let location: string;

    const methods = {
      /**
       * @callback JobExistsCallback
       * @param {?Error} err Request error, if any.
       * @param {boolean} exists Indicates if the job exists.
       */
      /**
       * @typedef {array} JobExistsResponse
       * @property {boolean} 0 Indicates if the job exists.
       */
      /**
       * Check if the job exists.
       *
       * @method Job#exists
       * @param {JobExistsCallback} [callback] The callback function.
       * @param {?error} callback.err An error returned while making this
       *     request.
       * @param {boolean} callback.exists Whether the job exists or not.
       * @returns {Promise<JobExistsResponse>}
       *
       * @example
       * ```
       * const {BigQuery} = require('@google-cloud/bigquery');
       * const bigquery = new BigQuery();
       *
       * const job = bigquery.job('job-id');
       *
       * job.exists((err, exists) => {});
       *
       * //-
       * // If the callback is omitted, we'll return a Promise.
       * //-
       * job.exists().then((data) => {
       *   const exists = data[0];
       * });
       * ```
       */
      exists: true,

      /**
       * @callback GetJobCallback
       * @param {?Error} err Request error, if any.
       * @param {Model} model The job.
       * @param {object} apiResponse The full API response body.
       */
      /**
       * @typedef {array} GetJobResponse
       * @property {Model} 0 The job.
       * @property {object} 1 The full API response body.
       */

      /**
       * Get a job if it exists.
       *
       * @method Job#get
       * @param {object} [options] Configuration object.
       * @param {string} [options.location] The geographic location of the job.
       *     Required except for US and EU.
       * @param {GetJobCallback} [callback] The callback function.
       * @param {?error} callback.err An error returned while making this
       *     request.
       * @param {Job} callback.job The job.
       * @returns {Promise<GetJobResponse>}
       *
       * @example
       * ```
       * const {BigQuery} = require('@google-cloud/bigquery');
       * const bigquery = new BigQuery();
       *
       * const job = bigquery.job('job-id');
       *
       * job.get((err, job, apiResponse) => {
       *   if (!err) {
       *     // `job.metadata` has been populated.
       *   }
       * });
       *
       * //-
       * // If the callback is omitted, we'll return a Promise.
       * //-
       * job.get().then((data) => {
       *   const job = data[0];
       *   const apiResponse = data[1];
       * });
       * ```
       */
      get: true,

      /**
       * @callback GetJobMetadataCallback
       * @param {?Error} err Request error, if any.
       * @param {object} metadata The job metadata.
       * @param {object} apiResponse The full API response.
       */
      /**
       * @typedef {array} GetJobMetadataResponse
       * @property {object} 0 The job metadata.
       * @property {object} 1 The full API response.
       */

      /**
       * Get the metadata of the job. This will mostly be useful for checking
       * the status of a previously-run job.
       *
       * See {@link https://cloud.google.com/bigquery/docs/reference/v2/jobs/get| Jobs: get API Documentation}
       *
       * @method Job#getMetadata
       * @param {GetJobMetadataCallback} [callback] The callback function.
       * @param {?error} callback.err An error returned while making this
       *     request.
       * @param {object} callback.metadata The metadata of the job.
       * @param {object} callback.apiResponse The full API response.
       * @returns {Promise<GetJobMetadataResponse>}
       *
       * @example
       * ```
       * const {BigQuery} = require('@google-cloud/bigquery');
       * const bigquery = new BigQuery();
       *
       * const job = bigquery.job('id');
       * job.getMetadata((err, metadata, apiResponse) => {});
       *
       * //-
       * // If the callback is omitted, we'll return a Promise.
       * //-
       * job.getMetadata().then((data) => {
       *   const metadata = data[0];
       *   const apiResponse = data[1];
       * });
       * ```
       */
      getMetadata: {
        reqOpts: {
          qs: {
            get location() {
              return location;
            },
          },
        },
      },
    };

    super({
      parent: bigQuery,
      baseUrl: '/jobs',
      id,
      methods,
    });

    Object.defineProperty(this, 'location', {
      get() {
        return location;
      },
      set(_location) {
        location = _location;
      },
    });

    this.bigQuery = bigQuery;

    if (options && options.location) {
      this.location = options.location;
    }

    /**
     * Get the results of a job as a readable object stream.
     *
     * @param {object} options Configuration object. See
     *     {@link Job#getQueryResults} for a complete list of options.
     * @return {stream}
     *
     * @example
     * ```
     * const through2 = require('through2');
     * const fs = require('fs');
     * const {BigQuery} = require('@google-cloud/bigquery');
     * const bigquery = new BigQuery();
     *
     * const job = bigquery.job('job-id');
     *
     * job.getQueryResultsStream()
     *   .pipe(through2.obj(function (row, enc, next) {
     *     this.push(JSON.stringify(row) + '\n');
     *     next();
     *   }))
     *   .pipe(fs.createWriteStream('./test/testdata/testfile.json'));
     * ```
     */
    this.getQueryResultsStream = paginator.streamify<RowMetadata>(
      'getQueryResultsAsStream_'
    );
  }

  /**
   * @callback CancelCallback
   * @param {?Error} err Request error, if any.
   * @param {object} metadata The job metadata.
   * @param {object} apiResponse The full API response.
   */
  /**
   * @typedef {array} CancelResponse
   * @property {object} 0 The job metadata.
   * @property {object} 1 The full API response.
   */
  /**
   * Cancel a job. Use {@link Job#getMetadata} to see if the cancel
   * completes successfully. See an example implementation below.
   *
   * See {@link https://cloud.google.com/bigquery/docs/reference/v2/jobs/cancel| Jobs: get API Documentation}
   *
   * @param {CancelCallback} [callback] The callback function.
   * @param {?error} callback.err An error returned while making this request.
   * @param {object} callback.apiResponse The full API response.
   * @returns {Promise<CancelResponse>}
   *
   * @example
   * ```
   * const {BigQuery} = require('@google-cloud/bigquery');
   * const bigquery = new BigQuery();
   *
   * const job = bigquery.job('job-id');
   *
   * job.cancel((err, apiResponse) =>{
   *   // Check to see if the job completes successfully.
   *   job.on('error', (err) => {});
   *   job.on('complete', (metadata) => {});
   * });
   *
   * //-
   * // If the callback is omitted, we'll return a Promise.
   * //-
   * job.cancel().then((data) => {
   *   const apiResponse = data[0];
   * });
   * ```
   */
  cancel(): Promise<CancelResponse>;
  cancel(callback: CancelCallback): void;
  cancel(callback?: CancelCallback): void | Promise<CancelResponse> {
    let qs;

    if (this.location) {
      qs = {location: this.location};
    }

    this.request(
      {
        method: 'POST',
        uri: '/cancel',
        qs,
      },
      callback!
    );
  }

<<<<<<< HEAD
  delete(): Promise<any>;
  delete(callback: DeleteCallback): void;
  /**
   * @callback DeleteJobCallback
   * @param {?Error} err Request error, if any.
   * @param {object} apiResponse The full API response.
   */
  /**
   * Delete the job.
   *
   * @see [Jobs: delete API Documentation]{@link https://cloud.google.com/bigquery/docs/reference/rest/v2/jobs/delete}
   *
   * @method Job#delete
   * @param {DeleteJobCallback} [callback] The callback function.
   * @param {?error} callback.err An error returned while making this
   *     request.
   * @param {object} callback.apiResponse The full API response.
   * @returns {Promise}
   *
   * @example
   * const {BigQuery} = require('@google-cloud/bigquery');
   * const bigquery = new BigQuery();
   *
   * const job = bigquery.job(jobId);
   *
   * job.delete((err, apiResponse) => {});
   *
   * @example <caption>If the callback is omitted we'll return a Promise.</caption>
   * const [apiResponse] = await job.delete();
   * @example <caption>If successful, the response body is empty.</caption>
   */
  delete(callback?: DeleteCallback): void | Promise<any> {
    let qs;

    if (this.location) {
      qs = {location: this.location};
    }

    this.request(
      {
        method: 'DELETE',
        uri: '/delete',
        qs,
      },
      callback!
    );
  }

  getQueryResults(options?: QueryResultsOptions): Promise<QueryRowsResponse>;
  getQueryResults(
    options: QueryResultsOptions,
    callback: QueryRowsCallback
  ): void;
  getQueryResults(callback: QueryRowsCallback): void;
=======
>>>>>>> 93c5e14a
  /**
   * Get the results of a job.
   *
   * See {@link https://cloud.google.com/bigquery/docs/reference/v2/jobs/getQueryResults| Jobs: getQueryResults API Documentation}
   *
   * @param {object} [options] Configuration object.
   * @param {boolean} [options.autoPaginate=true] Have pagination handled
   *     automatically.
   * @param {number} [options.maxApiCalls] Maximum number of API calls to make.
   * @param {number} [options.maxResults] Maximum number of results to read.
   * @param {string} [options.pageToken] Page token, returned by a previous call,
   *     to request the next page of results. Note: This is automatically added
   * to the `nextQuery` argument of your callback.
   * @param {number} [options.startIndex] Zero-based index of the starting row.
   * @param {number} [options.timeoutMs] How long to wait for the query to
   *     complete, in milliseconds, before returning. Default is 10 seconds.
   *     If the timeout passes before the job completes, an error will be returned
   *     and the 'jobComplete' field in the response will be false.
   * @param {boolean|IntegerTypeCastOptions} [options.wrapIntegers=false] Wrap values
   *     of 'INT64' type in {@link BigQueryInt} objects.
   *     If a `boolean`, this will wrap values in {@link BigQueryInt} objects.
   *     If an `object`, this will return a value returned by
   *     `wrapIntegers.integerTypeCastFunction`.
   * @param {QueryResultsCallback|ManualQueryResultsCallback} [callback] The
   *     callback function. If `autoPaginate` is set to false a
   *     {@link ManualQueryResultsCallback} should be used.
   * @returns {Promise<QueryResultsCallback>}
   *
   * @example
   * ```
   * const {BigQuery} = require('@google-cloud/bigquery');
   * const bigquery = new BigQuery();
   *
   * const job = bigquery.job('job-id');
   *
   * //-
   * // Get all of the results of a query.
   * //-
   * job.getQueryResults((err, rows) => {
   *   if (!err) {
   *     // rows is an array of results.
   *   }
   * });
   *
   * //-
   * // Customize the results you want to fetch.
   * //-
   * job.getQueryResults({
   *   maxResults: 100
   * }, (err, rows) => {});
   *
   * //-
   * // To control how many API requests are made and page through the results
   * // manually, set `autoPaginate` to `false`.
   * //-
   * function manualPaginationCallback(err, rows, nextQuery, apiResponse) {
   *   if (nextQuery) {
   *     // More results exist.
   *     job.getQueryResults(nextQuery, manualPaginationCallback);
   *   }
   * }
   *
   * job.getQueryResults({
   *   autoPaginate: false
   * }, manualPaginationCallback);
   *
   * //-
   * // If the callback is omitted, we'll return a Promise.
   * //-
   * job.getQueryResults().then((data) => {
   *   const rows = data[0];
   * });
   * ```
   */
  getQueryResults(options?: QueryResultsOptions): Promise<QueryRowsResponse>;
  getQueryResults(
    options: QueryResultsOptions,
    callback: QueryRowsCallback
  ): void;
  getQueryResults(callback: QueryRowsCallback): void;
  getQueryResults(
    optionsOrCallback?: QueryResultsOptions | QueryRowsCallback,
    cb?: QueryRowsCallback
  ): void | Promise<QueryRowsResponse> {
    const options =
      typeof optionsOrCallback === 'object' ? optionsOrCallback : {};
    const callback =
      typeof optionsOrCallback === 'function' ? optionsOrCallback : cb;

    const qs = extend(
      {
        location: this.location,
      },
      options
    );

    const wrapIntegers = qs.wrapIntegers ? qs.wrapIntegers : false;
    delete qs.wrapIntegers;

    delete qs.job;

    const timeoutOverride =
      typeof qs.timeoutMs === 'number' ? qs.timeoutMs : false;

    this.bigQuery.request(
      {
        uri: '/queries/' + this.id,
        qs,
      },
      (err, resp) => {
        if (err) {
          callback!(err, null, null, resp);
          return;
        }

        // eslint-disable-next-line @typescript-eslint/no-explicit-any
        let rows: any = [];

        if (resp.schema && resp.rows) {
          rows = BigQuery.mergeSchemaWithRows_(
            resp.schema,
            resp.rows,
            wrapIntegers
          );
        }

        let nextQuery: {} | null = null;
        if (resp.jobComplete === false) {
          // Query is still running.
          nextQuery = Object.assign({}, options);

          // If timeout override was provided, return error.
          if (timeoutOverride) {
            const err = new Error(
              `The query did not complete before ${timeoutOverride}ms`
            );
            callback!(err, null, nextQuery, resp);
            return;
          }
        } else if (resp.pageToken) {
          // More results exist.
          nextQuery = Object.assign({}, options, {
            pageToken: resp.pageToken,
          });
        }

        callback!(null, rows, nextQuery, resp);
      }
    );
  }

  /**
   * This method will be called by `getQueryResultsStream()`. It is required to
   * properly set the `autoPaginate` option value.
   *
   * @private
   */
  getQueryResultsAsStream_(
    options: QueryResultsOptions,
    callback: QueryRowsCallback
  ): void {
    options = extend({autoPaginate: false}, options);
    this.getQueryResults(options, callback);
  }

  /**
   * Poll for a status update. Execute the callback:
   *
   *   - callback(err): Job failed
   *   - callback(): Job incomplete
   *   - callback(null, metadata): Job complete
   *
   * @private
   *
   * @param {function} callback
   */
  poll_(callback: MetadataCallback): void {
    this.getMetadata((err: Error, metadata: Metadata) => {
      if (!err && metadata.status && metadata.status.errorResult) {
        err = new util.ApiError(metadata.status);
      }

      if (err) {
        callback(err);
        return;
      }

      if (metadata.status.state !== 'DONE') {
        callback(null);
        return;
      }

      callback(null, metadata);
    });
  }
}

/*! Developer Documentation
 *
 * These methods can be auto-paginated.
 */
paginator.extend(Job, ['getQueryResults']);

/*! Developer Documentation
 *
 * All async methods (except for streams) will return a Promise in the event
 * that a callback is omitted.
 */
promisifyAll(Job);

/**
 * Reference to the {@link Job} class.
 * @name module:@google-cloud/bigquery.Job
 * @see Job
 */
export {Job};<|MERGE_RESOLUTION|>--- conflicted
+++ resolved
@@ -387,7 +387,6 @@
     );
   }
 
-<<<<<<< HEAD
   delete(): Promise<any>;
   delete(callback: DeleteCallback): void;
   /**
@@ -442,8 +441,6 @@
     callback: QueryRowsCallback
   ): void;
   getQueryResults(callback: QueryRowsCallback): void;
-=======
->>>>>>> 93c5e14a
   /**
    * Get the results of a job.
    *
