--- conflicted
+++ resolved
@@ -669,13 +669,10 @@
  * @param {boolean} [options.dryRun] If set, don't actually run this job. A
  *     valid query will update the job with processing statistics. These can be
  *     accessed via `job.metadata`.
-<<<<<<< HEAD
  * @param {string} [options.location] The geographic location of the job.
  *     Required except for US and EU.
-=======
  * @param {string} [options.jobId] Custom job id.
  * @param {string} [options.jobPrefix] Prefix to apply to the job id.
->>>>>>> 1781ceb9
  * @param {string} options.query A query string, following the BigQuery query
  *     syntax, of the query to execute.
  * @param {boolean} [options.useLegacySql=false] Option to use legacy sql syntax.
@@ -799,15 +796,14 @@
     delete query.jobPrefix;
   }
 
-<<<<<<< HEAD
   if (query.location) {
     reqOpts.location = query.location;
     delete query.location;
-=======
+  }
+
   if (query.jobId) {
     reqOpts.jobId = query.jobId;
     delete query.jobId;
->>>>>>> 1781ceb9
   }
 
   this.createJob(reqOpts, callback);
@@ -1263,13 +1259,10 @@
  * @param {string|object} query A string SQL query or configuration object.
  *     For all available options, see
  *     [Jobs: query request body](https://cloud.google.com/bigquery/docs/reference/v2/jobs/query#request-body).
-<<<<<<< HEAD
  * @param {string} [query.location] The geographic location of the job.
  *     Required except for US and EU.
-=======
  * @param {string} [query.jobId] Custom id for the underlying job.
  * @param {string} [query.jobPrefix] Prefix to apply to the underlying job id.
->>>>>>> 1781ceb9
  * @param {object|Array<*>} query.params For positional SQL parameters, provide
  *     an array of values. For named SQL parameters, provide an object which
  *     maps each named parameter to its value. The supported types are integers,
