--- conflicted
+++ resolved
@@ -658,14 +658,13 @@
     delete metadata.jobPrefix;
   }
 
-<<<<<<< HEAD
   if (this.location) {
     body.location = this.location;
-=======
+  }
+
   if (metadata.jobId) {
     body.jobId = metadata.jobId;
     delete metadata.jobId;
->>>>>>> 1781ceb9
   }
 
   this.bigQuery.createJob(body, callback);
@@ -767,14 +766,13 @@
     delete metadata.jobPrefix;
   }
 
-<<<<<<< HEAD
   if (this.location) {
     body.location = this.location;
-=======
+  }
+
   if (metadata.jobId) {
     body.jobId = metadata.jobId;
     delete metadata.jobId;
->>>>>>> 1781ceb9
   }
 
   this.bigQuery.createJob(body, callback);
@@ -913,14 +911,13 @@
     delete options.jobPrefix;
   }
 
-<<<<<<< HEAD
   if (this.location) {
     body.location = this.location;
-=======
+  }
+
   if (options.jobId) {
     body.jobId = options.jobId;
     delete options.jobId;
->>>>>>> 1781ceb9
   }
 
   this.bigQuery.createJob(body, callback);
@@ -1067,15 +1064,14 @@
     delete metadata.jobPrefix;
   }
 
-<<<<<<< HEAD
   if (metadata.location) {
     body.location = metadata.location;
     delete metadata.location;
-=======
+  }
+
   if (metadata.jobId) {
     body.jobId = metadata.jobId;
     delete metadata.jobId;
->>>>>>> 1781ceb9
   }
 
   extend(true, body.configuration.load, metadata, {
