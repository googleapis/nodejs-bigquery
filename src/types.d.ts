--- conflicted
+++ resolved
@@ -13,11 +13,7 @@
 // limitations under the License.
 
 /**
-<<<<<<< HEAD
- * Discovery Revision: 20250628
-=======
  * Discovery Revision: 20250706
->>>>>>> c7894401
  */
 
 /**
