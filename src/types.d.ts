// Copyright 2023 Google LLC
//
// Licensed under the Apache License, Version 2.0 (the "License");
// you may not use this file except in compliance with the License.
// You may obtain a copy of the License at
//
//     https://www.apache.org/licenses/LICENSE-2.0
//
// Unless required by applicable law or agreed to in writing, software
// distributed under the License is distributed on an "AS IS" BASIS,
// WITHOUT WARRANTIES OR CONDITIONS OF ANY KIND, either express or implied.
// See the License for the specific language governing permissions and
// limitations under the License.

/**
 * BigQuery API
 */
declare namespace bigquery {
  /**
   * Aggregate metrics for classification/classifier models. For multi-class models, the metrics are either macro-averaged or micro-averaged. When macro-averaged, the metrics are calculated for each label and then an unweighted average is taken of those values. When micro-averaged, the metric is calculated globally by counting the total number of correctly predicted rows.
   */
  type IAggregateClassificationMetrics = {
    /**
     * Accuracy is the fraction of predictions given the correct label. For multiclass this is a micro-averaged metric.
     */
    accuracy?: number;
    /**
     * The F1 score is an average of recall and precision. For multiclass this is a macro-averaged metric.
     */
    f1Score?: number;
    /**
     * Logarithmic Loss. For multiclass this is a macro-averaged metric.
     */
    logLoss?: number;
    /**
     * Precision is the fraction of actual positive predictions that had positive actual labels. For multiclass this is a macro-averaged metric treating each class as a binary classifier.
     */
    precision?: number;
    /**
     * Recall is the fraction of actual positive labels that were given a positive prediction. For multiclass this is a macro-averaged metric.
     */
    recall?: number;
    /**
     * Area Under a ROC Curve. For multiclass this is a macro-averaged metric.
     */
    rocAuc?: number;
    /**
     * Threshold at which the metrics are computed. For binary classification models this is the positive class threshold. For multi-class classfication models this is the confidence threshold.
     */
    threshold?: number;
  };

  /**
   * Represents privacy policy associated with "aggregation threshold" method.
   */
  type IAggregationThresholdPolicy = {
    /**
     * Optional. The privacy unit column(s) associated with this policy. For now, only one column per data source object (table, view) is allowed as a privacy unit column. Representing as a repeated field in metadata for extensibility to multiple columns in future. Duplicates and Repeated struct fields are not allowed. For nested fields, use dot notation ("outer.inner")
     */
    privacyUnitColumns?: Array<string>;
    /**
     * Optional. The threshold for the "aggregation threshold" policy.
     */
    threshold?: string;
  };

  /**
   * Input/output argument of a function or a stored procedure.
   */
  type IArgument = {
    /**
     * Optional. Defaults to FIXED_TYPE.
     */
    argumentKind?: 'ARGUMENT_KIND_UNSPECIFIED' | 'FIXED_TYPE' | 'ANY_TYPE';
    /**
     * Required unless argument_kind = ANY_TYPE.
     */
    dataType?: IStandardSqlDataType;
    /**
     * Optional. Whether the argument is an aggregate function parameter. Must be Unset for routine types other than AGGREGATE_FUNCTION. For AGGREGATE_FUNCTION, if set to false, it is equivalent to adding "NOT AGGREGATE" clause in DDL; Otherwise, it is equivalent to omitting "NOT AGGREGATE" clause in DDL.
     */
    isAggregate?: boolean;
    /**
     * Optional. Specifies whether the argument is input or output. Can be set for procedures only.
     */
    mode?: 'MODE_UNSPECIFIED' | 'IN' | 'OUT' | 'INOUT';
    /**
     * Optional. The name of this argument. Can be absent for function return argument.
     */
    name?: string;
  };

  /**
   * Arima coefficients.
   */
  type IArimaCoefficients = {
    /**
     * Auto-regressive coefficients, an array of double.
     */
    autoRegressiveCoefficients?: Array<number>;
    /**
     * Intercept coefficient, just a double not an array.
     */
    interceptCoefficient?: number;
    /**
     * Moving-average coefficients, an array of double.
     */
    movingAverageCoefficients?: Array<number>;
  };

  /**
   * ARIMA model fitting metrics.
   */
  type IArimaFittingMetrics = {
    /**
     * AIC.
     */
    aic?: number;
    /**
     * Log-likelihood.
     */
    logLikelihood?: number;
    /**
     * Variance.
     */
    variance?: number;
  };

  /**
   * Model evaluation metrics for ARIMA forecasting models.
   */
  type IArimaForecastingMetrics = {
    /**
     * Arima model fitting metrics.
     */
    arimaFittingMetrics?: Array<IArimaFittingMetrics>;
    /**
     * Repeated as there can be many metric sets (one for each model) in auto-arima and the large-scale case.
     */
    arimaSingleModelForecastingMetrics?: Array<IArimaSingleModelForecastingMetrics>;
    /**
     * Whether Arima model fitted with drift or not. It is always false when d is not 1.
     */
    hasDrift?: Array<boolean>;
    /**
     * Non-seasonal order.
     */
    nonSeasonalOrder?: Array<IArimaOrder>;
    /**
     * Seasonal periods. Repeated because multiple periods are supported for one time series.
     */
    seasonalPeriods?: Array<
      | 'SEASONAL_PERIOD_TYPE_UNSPECIFIED'
      | 'NO_SEASONALITY'
      | 'DAILY'
      | 'WEEKLY'
      | 'MONTHLY'
      | 'QUARTERLY'
      | 'YEARLY'
    >;
    /**
     * Id to differentiate different time series for the large-scale case.
     */
    timeSeriesId?: Array<string>;
  };

  /**
   * Arima model information.
   */
  type IArimaModelInfo = {
    /**
     * Arima coefficients.
     */
    arimaCoefficients?: IArimaCoefficients;
    /**
     * Arima fitting metrics.
     */
    arimaFittingMetrics?: IArimaFittingMetrics;
    /**
     * Whether Arima model fitted with drift or not. It is always false when d is not 1.
     */
    hasDrift?: boolean;
    /**
     * If true, holiday_effect is a part of time series decomposition result.
     */
    hasHolidayEffect?: boolean;
    /**
     * If true, spikes_and_dips is a part of time series decomposition result.
     */
    hasSpikesAndDips?: boolean;
    /**
     * If true, step_changes is a part of time series decomposition result.
     */
    hasStepChanges?: boolean;
    /**
     * Non-seasonal order.
     */
    nonSeasonalOrder?: IArimaOrder;
    /**
     * Seasonal periods. Repeated because multiple periods are supported for one time series.
     */
    seasonalPeriods?: Array<
      | 'SEASONAL_PERIOD_TYPE_UNSPECIFIED'
      | 'NO_SEASONALITY'
      | 'DAILY'
      | 'WEEKLY'
      | 'MONTHLY'
      | 'QUARTERLY'
      | 'YEARLY'
    >;
    /**
     * The time_series_id value for this time series. It will be one of the unique values from the time_series_id_column specified during ARIMA model training. Only present when time_series_id_column training option was used.
     */
    timeSeriesId?: string;
    /**
     * The tuple of time_series_ids identifying this time series. It will be one of the unique tuples of values present in the time_series_id_columns specified during ARIMA model training. Only present when time_series_id_columns training option was used and the order of values here are same as the order of time_series_id_columns.
     */
    timeSeriesIds?: Array<string>;
  };

  /**
   * Arima order, can be used for both non-seasonal and seasonal parts.
   */
  type IArimaOrder = {
    /**
     * Order of the differencing part.
     */
    d?: string;
    /**
     * Order of the autoregressive part.
     */
    p?: string;
    /**
     * Order of the moving-average part.
     */
    q?: string;
  };

  /**
   * (Auto-)arima fitting result. Wrap everything in ArimaResult for easier refactoring if we want to use model-specific iteration results.
   */
  type IArimaResult = {
    /**
     * This message is repeated because there are multiple arima models fitted in auto-arima. For non-auto-arima model, its size is one.
     */
    arimaModelInfo?: Array<IArimaModelInfo>;
    /**
     * Seasonal periods. Repeated because multiple periods are supported for one time series.
     */
    seasonalPeriods?: Array<
      | 'SEASONAL_PERIOD_TYPE_UNSPECIFIED'
      | 'NO_SEASONALITY'
      | 'DAILY'
      | 'WEEKLY'
      | 'MONTHLY'
      | 'QUARTERLY'
      | 'YEARLY'
    >;
  };

  /**
   * Model evaluation metrics for a single ARIMA forecasting model.
   */
  type IArimaSingleModelForecastingMetrics = {
    /**
     * Arima fitting metrics.
     */
    arimaFittingMetrics?: IArimaFittingMetrics;
    /**
     * Is arima model fitted with drift or not. It is always false when d is not 1.
     */
    hasDrift?: boolean;
    /**
     * If true, holiday_effect is a part of time series decomposition result.
     */
    hasHolidayEffect?: boolean;
    /**
     * If true, spikes_and_dips is a part of time series decomposition result.
     */
    hasSpikesAndDips?: boolean;
    /**
     * If true, step_changes is a part of time series decomposition result.
     */
    hasStepChanges?: boolean;
    /**
     * Non-seasonal order.
     */
    nonSeasonalOrder?: IArimaOrder;
    /**
     * Seasonal periods. Repeated because multiple periods are supported for one time series.
     */
    seasonalPeriods?: Array<
      | 'SEASONAL_PERIOD_TYPE_UNSPECIFIED'
      | 'NO_SEASONALITY'
      | 'DAILY'
      | 'WEEKLY'
      | 'MONTHLY'
      | 'QUARTERLY'
      | 'YEARLY'
    >;
    /**
     * The time_series_id value for this time series. It will be one of the unique values from the time_series_id_column specified during ARIMA model training. Only present when time_series_id_column training option was used.
     */
    timeSeriesId?: string;
    /**
     * The tuple of time_series_ids identifying this time series. It will be one of the unique tuples of values present in the time_series_id_columns specified during ARIMA model training. Only present when time_series_id_columns training option was used and the order of values here are same as the order of time_series_id_columns.
     */
    timeSeriesIds?: Array<string>;
  };

  /**
   * Specifies the audit configuration for a service. The configuration determines which permission types are logged, and what identities, if any, are exempted from logging. An AuditConfig must have one or more AuditLogConfigs. If there are AuditConfigs for both `allServices` and a specific service, the union of the two AuditConfigs is used for that service: the log_types specified in each AuditConfig are enabled, and the exempted_members in each AuditLogConfig are exempted. Example Policy with multiple AuditConfigs: { "audit_configs": [ { "service": "allServices", "audit_log_configs": [ { "log_type": "DATA_READ", "exempted_members": [ "user:jose@example.com" ] }, { "log_type": "DATA_WRITE" }, { "log_type": "ADMIN_READ" } ] }, { "service": "sampleservice.googleapis.com", "audit_log_configs": [ { "log_type": "DATA_READ" }, { "log_type": "DATA_WRITE", "exempted_members": [ "user:aliya@example.com" ] } ] } ] } For sampleservice, this policy enables DATA_READ, DATA_WRITE and ADMIN_READ logging. It also exempts `jose@example.com` from DATA_READ logging, and `aliya@example.com` from DATA_WRITE logging.
   */
  type IAuditConfig = {
    /**
     * The configuration for logging of each type of permission.
     */
    auditLogConfigs?: Array<IAuditLogConfig>;
    /**
     * Specifies a service that will be enabled for audit logging. For example, `storage.googleapis.com`, `cloudsql.googleapis.com`. `allServices` is a special value that covers all services.
     */
    service?: string;
  };

  /**
   * Provides the configuration for logging a type of permissions. Example: { "audit_log_configs": [ { "log_type": "DATA_READ", "exempted_members": [ "user:jose@example.com" ] }, { "log_type": "DATA_WRITE" } ] } This enables 'DATA_READ' and 'DATA_WRITE' logging, while exempting jose@example.com from DATA_READ logging.
   */
  type IAuditLogConfig = {
    /**
     * Specifies the identities that do not cause logging for this type of permission. Follows the same format of Binding.members.
     */
    exemptedMembers?: Array<string>;
    /**
     * The log type that this config enables.
     */
    logType?:
      | 'LOG_TYPE_UNSPECIFIED'
      | 'ADMIN_READ'
      | 'DATA_WRITE'
      | 'DATA_READ';
  };

  /**
   * Options for external data sources.
   */
  type IAvroOptions = {
    /**
     * Optional. If sourceFormat is set to "AVRO", indicates whether to interpret logical types as the corresponding BigQuery data type (for example, TIMESTAMP), instead of using the raw type (for example, INTEGER).
     */
    useAvroLogicalTypes?: boolean;
  };

  /**
   * Reason why BI Engine didn't accelerate the query (or sub-query).
   */
  type IBiEngineReason = {
    /**
     * Output only. High-level BI Engine reason for partial or disabled acceleration
     */
    code?:
      | 'CODE_UNSPECIFIED'
      | 'NO_RESERVATION'
      | 'INSUFFICIENT_RESERVATION'
      | 'UNSUPPORTED_SQL_TEXT'
      | 'INPUT_TOO_LARGE'
      | 'OTHER_REASON'
      | 'TABLE_EXCLUDED';
    /**
     * Output only. Free form human-readable reason for partial or disabled acceleration.
     */
    message?: string;
  };

  /**
   * Statistics for a BI Engine specific query. Populated as part of JobStatistics2
   */
  type IBiEngineStatistics = {
    /**
     * Output only. Specifies which mode of BI Engine acceleration was performed (if any).
     */
    accelerationMode?:
      | 'BI_ENGINE_ACCELERATION_MODE_UNSPECIFIED'
      | 'BI_ENGINE_DISABLED'
      | 'PARTIAL_INPUT'
      | 'FULL_INPUT'
      | 'FULL_QUERY';
    /**
     * Output only. Specifies which mode of BI Engine acceleration was performed (if any).
     */
    biEngineMode?:
      | 'ACCELERATION_MODE_UNSPECIFIED'
      | 'DISABLED'
      | 'PARTIAL'
      | 'FULL';
    /**
     * In case of DISABLED or PARTIAL bi_engine_mode, these contain the explanatory reasons as to why BI Engine could not accelerate. In case the full query was accelerated, this field is not populated.
     */
    biEngineReasons?: Array<IBiEngineReason>;
  };

  /**
   * Configuration for BigLake managed tables.
   */
  type IBigLakeConfiguration = {
    /**
     * Required. The connection specifying the credentials to be used to read and write to external storage, such as Cloud Storage. The connection_id can have the form "<project\_id>.<location\_id>.<connection\_id>" or "projects/<project\_id>/locations/<location\_id>/connections/<connection\_id>".
     */
    connectionId?: string;
    /**
     * Required. The file format the table data is stored in.
     */
    fileFormat?: 'FILE_FORMAT_UNSPECIFIED' | 'PARQUET';
    /**
     * Required. The fully qualified location prefix of the external folder where table data is stored. The '*' wildcard character is not allowed. The URI should be in the format "gs://bucket/path_to_table/"
     */
    storageUri?: string;
    /**
     * Required. The table format the metadata only snapshots are stored in.
     */
    tableFormat?: 'TABLE_FORMAT_UNSPECIFIED' | 'ICEBERG';
  };

  type IBigQueryModelTraining = {
    /**
     * Deprecated.
     */
    currentIteration?: number;
    /**
     * Deprecated.
     */
    expectedTotalIterations?: string;
  };

  /**
   * Information related to a Bigtable column.
   */
  type IBigtableColumn = {
    /**
     * Optional. The encoding of the values when the type is not STRING. Acceptable encoding values are: TEXT - indicates values are alphanumeric text strings. BINARY - indicates values are encoded using HBase Bytes.toBytes family of functions. 'encoding' can also be set at the column family level. However, the setting at this level takes precedence if 'encoding' is set at both levels.
     */
    encoding?: string;
    /**
     * Optional. If the qualifier is not a valid BigQuery field identifier i.e. does not match a-zA-Z*, a valid identifier must be provided as the column field name and is used as field name in queries.
     */
    fieldName?: string;
    /**
     * Optional. If this is set, only the latest version of value in this column are exposed. 'onlyReadLatest' can also be set at the column family level. However, the setting at this level takes precedence if 'onlyReadLatest' is set at both levels.
     */
    onlyReadLatest?: boolean;
    /**
     * [Required] Qualifier of the column. Columns in the parent column family that has this exact qualifier are exposed as . field. If the qualifier is valid UTF-8 string, it can be specified in the qualifier_string field. Otherwise, a base-64 encoded value must be set to qualifier_encoded. The column field name is the same as the column qualifier. However, if the qualifier is not a valid BigQuery field identifier i.e. does not match a-zA-Z*, a valid identifier must be provided as field_name.
     */
    qualifierEncoded?: string;
    /**
     * Qualifier string.
     */
    qualifierString?: string;
    /**
     * Optional. The type to convert the value in cells of this column. The values are expected to be encoded using HBase Bytes.toBytes function when using the BINARY encoding value. Following BigQuery types are allowed (case-sensitive): * BYTES * STRING * INTEGER * FLOAT * BOOLEAN * JSON Default type is BYTES. 'type' can also be set at the column family level. However, the setting at this level takes precedence if 'type' is set at both levels.
     */
    type?: string;
  };

  /**
   * Information related to a Bigtable column family.
   */
  type IBigtableColumnFamily = {
    /**
     * Optional. Lists of columns that should be exposed as individual fields as opposed to a list of (column name, value) pairs. All columns whose qualifier matches a qualifier in this list can be accessed as .. Other columns can be accessed as a list through .Column field.
     */
    columns?: Array<IBigtableColumn>;
    /**
     * Optional. The encoding of the values when the type is not STRING. Acceptable encoding values are: TEXT - indicates values are alphanumeric text strings. BINARY - indicates values are encoded using HBase Bytes.toBytes family of functions. This can be overridden for a specific column by listing that column in 'columns' and specifying an encoding for it.
     */
    encoding?: string;
    /**
     * Identifier of the column family.
     */
    familyId?: string;
    /**
     * Optional. If this is set only the latest version of value are exposed for all columns in this column family. This can be overridden for a specific column by listing that column in 'columns' and specifying a different setting for that column.
     */
    onlyReadLatest?: boolean;
    /**
     * Optional. The type to convert the value in cells of this column family. The values are expected to be encoded using HBase Bytes.toBytes function when using the BINARY encoding value. Following BigQuery types are allowed (case-sensitive): * BYTES * STRING * INTEGER * FLOAT * BOOLEAN * JSON Default type is BYTES. This can be overridden for a specific column by listing that column in 'columns' and specifying a type for it.
     */
    type?: string;
  };

  /**
   * Options specific to Google Cloud Bigtable data sources.
   */
  type IBigtableOptions = {
    /**
     * Optional. List of column families to expose in the table schema along with their types. This list restricts the column families that can be referenced in queries and specifies their value types. You can use this list to do type conversions - see the 'type' field for more details. If you leave this list empty, all column families are present in the table schema and their values are read as BYTES. During a query only the column families referenced in that query are read from Bigtable.
     */
    columnFamilies?: Array<IBigtableColumnFamily>;
    /**
     * Optional. If field is true, then the column families that are not specified in columnFamilies list are not exposed in the table schema. Otherwise, they are read with BYTES type values. The default value is false.
     */
    ignoreUnspecifiedColumnFamilies?: boolean;
    /**
     * Optional. If field is true, then each column family will be read as a single JSON column. Otherwise they are read as a repeated cell structure containing timestamp/value tuples. The default value is false.
     */
    outputColumnFamiliesAsJson?: boolean;
    /**
     * Optional. If field is true, then the rowkey column families will be read and converted to string. Otherwise they are read with BYTES type values and users need to manually cast them with CAST if necessary. The default value is false.
     */
    readRowkeyAsString?: boolean;
  };

  /**
   * Evaluation metrics for binary classification/classifier models.
   */
  type IBinaryClassificationMetrics = {
    /**
     * Aggregate classification metrics.
     */
    aggregateClassificationMetrics?: IAggregateClassificationMetrics;
    /**
     * Binary confusion matrix at multiple thresholds.
     */
    binaryConfusionMatrixList?: Array<IBinaryConfusionMatrix>;
    /**
     * Label representing the negative class.
     */
    negativeLabel?: string;
    /**
     * Label representing the positive class.
     */
    positiveLabel?: string;
  };

  /**
   * Confusion matrix for binary classification models.
   */
  type IBinaryConfusionMatrix = {
    /**
     * The fraction of predictions given the correct label.
     */
    accuracy?: number;
    /**
     * The equally weighted average of recall and precision.
     */
    f1Score?: number;
    /**
     * Number of false samples predicted as false.
     */
    falseNegatives?: string;
    /**
     * Number of false samples predicted as true.
     */
    falsePositives?: string;
    /**
     * Threshold value used when computing each of the following metric.
     */
    positiveClassThreshold?: number;
    /**
     * The fraction of actual positive predictions that had positive actual labels.
     */
    precision?: number;
    /**
     * The fraction of actual positive labels that were given a positive prediction.
     */
    recall?: number;
    /**
     * Number of true samples predicted as false.
     */
    trueNegatives?: string;
    /**
     * Number of true samples predicted as true.
     */
    truePositives?: string;
  };

  /**
   * Associates `members`, or principals, with a `role`.
   */
  type IBinding = {
    /**
     * The condition that is associated with this binding. If the condition evaluates to `true`, then this binding applies to the current request. If the condition evaluates to `false`, then this binding does not apply to the current request. However, a different role binding might grant the same role to one or more of the principals in this binding. To learn which resources support conditions in their IAM policies, see the [IAM documentation](https://cloud.google.com/iam/help/conditions/resource-policies).
     */
    condition?: IExpr;
    /**
     * Specifies the principals requesting access for a Google Cloud resource. `members` can have the following values: * `allUsers`: A special identifier that represents anyone who is on the internet; with or without a Google account. * `allAuthenticatedUsers`: A special identifier that represents anyone who is authenticated with a Google account or a service account. Does not include identities that come from external identity providers (IdPs) through identity federation. * `user:{emailid}`: An email address that represents a specific Google account. For example, `alice@example.com` . * `serviceAccount:{emailid}`: An email address that represents a Google service account. For example, `my-other-app@appspot.gserviceaccount.com`. * `serviceAccount:{projectid}.svc.id.goog[{namespace}/{kubernetes-sa}]`: An identifier for a [Kubernetes service account](https://cloud.google.com/kubernetes-engine/docs/how-to/kubernetes-service-accounts). For example, `my-project.svc.id.goog[my-namespace/my-kubernetes-sa]`. * `group:{emailid}`: An email address that represents a Google group. For example, `admins@example.com`. * `domain:{domain}`: The G Suite domain (primary) that represents all the users of that domain. For example, `google.com` or `example.com`. * `principal://iam.googleapis.com/locations/global/workforcePools/{pool_id}/subject/{subject_attribute_value}`: A single identity in a workforce identity pool. * `principalSet://iam.googleapis.com/locations/global/workforcePools/{pool_id}/group/{group_id}`: All workforce identities in a group. * `principalSet://iam.googleapis.com/locations/global/workforcePools/{pool_id}/attribute.{attribute_name}/{attribute_value}`: All workforce identities with a specific attribute value. * `principalSet://iam.googleapis.com/locations/global/workforcePools/{pool_id}/*`: All identities in a workforce identity pool. * `principal://iam.googleapis.com/projects/{project_number}/locations/global/workloadIdentityPools/{pool_id}/subject/{subject_attribute_value}`: A single identity in a workload identity pool. * `principalSet://iam.googleapis.com/projects/{project_number}/locations/global/workloadIdentityPools/{pool_id}/group/{group_id}`: A workload identity pool group. * `principalSet://iam.googleapis.com/projects/{project_number}/locations/global/workloadIdentityPools/{pool_id}/attribute.{attribute_name}/{attribute_value}`: All identities in a workload identity pool with a certain attribute. * `principalSet://iam.googleapis.com/projects/{project_number}/locations/global/workloadIdentityPools/{pool_id}/*`: All identities in a workload identity pool. * `deleted:user:{emailid}?uid={uniqueid}`: An email address (plus unique identifier) representing a user that has been recently deleted. For example, `alice@example.com?uid=123456789012345678901`. If the user is recovered, this value reverts to `user:{emailid}` and the recovered user retains the role in the binding. * `deleted:serviceAccount:{emailid}?uid={uniqueid}`: An email address (plus unique identifier) representing a service account that has been recently deleted. For example, `my-other-app@appspot.gserviceaccount.com?uid=123456789012345678901`. If the service account is undeleted, this value reverts to `serviceAccount:{emailid}` and the undeleted service account retains the role in the binding. * `deleted:group:{emailid}?uid={uniqueid}`: An email address (plus unique identifier) representing a Google group that has been recently deleted. For example, `admins@example.com?uid=123456789012345678901`. If the group is recovered, this value reverts to `group:{emailid}` and the recovered group retains the role in the binding. * `deleted:principal://iam.googleapis.com/locations/global/workforcePools/{pool_id}/subject/{subject_attribute_value}`: Deleted single identity in a workforce identity pool. For example, `deleted:principal://iam.googleapis.com/locations/global/workforcePools/my-pool-id/subject/my-subject-attribute-value`.
     */
    members?: Array<string>;
    /**
     * Role that is assigned to the list of `members`, or principals. For example, `roles/viewer`, `roles/editor`, or `roles/owner`. For an overview of the IAM roles and permissions, see the [IAM documentation](https://cloud.google.com/iam/docs/roles-overview). For a list of the available pre-defined roles, see [here](https://cloud.google.com/iam/docs/understanding-roles).
     */
    role?: string;
  };

  type IBqmlIterationResult = {
    /**
     * Deprecated.
     */
    durationMs?: string;
    /**
     * Deprecated.
     */
    evalLoss?: number;
    /**
     * Deprecated.
     */
    index?: number;
    /**
     * Deprecated.
     */
    learnRate?: number;
    /**
     * Deprecated.
     */
    trainingLoss?: number;
  };

  type IBqmlTrainingRun = {
    /**
     * Deprecated.
     */
    iterationResults?: Array<IBqmlIterationResult>;
    /**
     * Deprecated.
     */
    startTime?: string;
    /**
     * Deprecated.
     */
    state?: string;
    /**
     * Deprecated.
     */
    trainingOptions?: {
      earlyStop?: boolean;
      l1Reg?: number;
      l2Reg?: number;
      learnRate?: number;
      learnRateStrategy?: string;
      lineSearchInitLearnRate?: number;
      maxIteration?: string;
      minRelProgress?: number;
      warmStart?: boolean;
    };
  };

  /**
   * Representative value of a categorical feature.
   */
  type ICategoricalValue = {
    /**
     * Counts of all categories for the categorical feature. If there are more than ten categories, we return top ten (by count) and return one more CategoryCount with category "_OTHER_" and count as aggregate counts of remaining categories.
     */
    categoryCounts?: Array<ICategoryCount>;
  };

  /**
   * Represents the count of a single category within the cluster.
   */
  type ICategoryCount = {
    /**
     * The name of category.
     */
    category?: string;
    /**
     * The count of training samples matching the category within the cluster.
     */
    count?: string;
  };

  /**
   * Information about base table and clone time of a table clone.
   */
  type ICloneDefinition = {
    /**
     * Required. Reference describing the ID of the table that was cloned.
     */
    baseTableReference?: ITableReference;
    /**
     * Required. The time at which the base table was cloned. This value is reported in the JSON response using RFC3339 format.
     */
    cloneTime?: string;
  };

  /**
   * Message containing the information about one cluster.
   */
  type ICluster = {
    /**
     * Centroid id.
     */
    centroidId?: string;
    /**
     * Count of training data rows that were assigned to this cluster.
     */
    count?: string;
    /**
     * Values of highly variant features for this cluster.
     */
    featureValues?: Array<IFeatureValue>;
  };

  /**
   * Information about a single cluster for clustering model.
   */
  type IClusterInfo = {
    /**
     * Centroid id.
     */
    centroidId?: string;
    /**
     * Cluster radius, the average distance from centroid to each point assigned to the cluster.
     */
    clusterRadius?: number;
    /**
     * Cluster size, the total number of points assigned to the cluster.
     */
    clusterSize?: string;
  };

  /**
   * Configures table clustering.
   */
  type IClustering = {
    /**
     * One or more fields on which data should be clustered. Only top-level, non-repeated, simple-type fields are supported. The ordering of the clustering fields should be prioritized from most to least important for filtering purposes. Additional information on limitations can be found here: https://cloud.google.com/bigquery/docs/creating-clustered-tables#limitations
     */
    fields?: Array<string>;
  };

  /**
   * Evaluation metrics for clustering models.
   */
  type IClusteringMetrics = {
    /**
     * Information for all clusters.
     */
    clusters?: Array<ICluster>;
    /**
     * Davies-Bouldin index.
     */
    daviesBouldinIndex?: number;
    /**
     * Mean of squared distances between each sample to its cluster centroid.
     */
    meanSquaredDistance?: number;
  };

  /**
   * Confusion matrix for multi-class classification models.
   */
  type IConfusionMatrix = {
    /**
     * Confidence threshold used when computing the entries of the confusion matrix.
     */
    confidenceThreshold?: number;
    /**
     * One row per actual label.
     */
    rows?: Array<IRow>;
  };

  /**
   * A connection-level property to customize query behavior. Under JDBC, these correspond directly to connection properties passed to the DriverManager. Under ODBC, these correspond to properties in the connection string. Currently supported connection properties: * **dataset_project_id**: represents the default project for datasets that are used in the query. Setting the system variable `@@dataset_project_id` achieves the same behavior. For more information about system variables, see: https://cloud.google.com/bigquery/docs/reference/system-variables * **time_zone**: represents the default timezone used to run the query. * **session_id**: associates the query with a given session. * **query_label**: associates the query with a given job label. If set, all subsequent queries in a script or session will have this label. For the format in which a you can specify a query label, see labels in the JobConfiguration resource type: https://cloud.google.com/bigquery/docs/reference/rest/v2/Job#jobconfiguration Additional properties are allowed, but ignored. Specifying multiple connection properties with the same key returns an error.
   */
  type IConnectionProperty = {
    /**
     * The key of the property to set.
     */
    key?: string;
    /**
     * The value of the property to set.
     */
    value?: string;
  };

  /**
   * Information related to a CSV data source.
   */
  type ICsvOptions = {
    /**
     * Optional. Indicates if BigQuery should accept rows that are missing trailing optional columns. If true, BigQuery treats missing trailing columns as null values. If false, records with missing trailing columns are treated as bad records, and if there are too many bad records, an invalid error is returned in the job result. The default value is false.
     */
    allowJaggedRows?: boolean;
    /**
     * Optional. Indicates if BigQuery should allow quoted data sections that contain newline characters in a CSV file. The default value is false.
     */
    allowQuotedNewlines?: boolean;
    /**
     * Optional. The character encoding of the data. The supported values are UTF-8, ISO-8859-1, UTF-16BE, UTF-16LE, UTF-32BE, and UTF-32LE. The default value is UTF-8. BigQuery decodes the data after the raw, binary data has been split using the values of the quote and fieldDelimiter properties.
     */
    encoding?: string;
    /**
     * Optional. The separator character for fields in a CSV file. The separator is interpreted as a single byte. For files encoded in ISO-8859-1, any single character can be used as a separator. For files encoded in UTF-8, characters represented in decimal range 1-127 (U+0001-U+007F) can be used without any modification. UTF-8 characters encoded with multiple bytes (i.e. U+0080 and above) will have only the first byte used for separating fields. The remaining bytes will be treated as a part of the field. BigQuery also supports the escape sequence "\t" (U+0009) to specify a tab separator. The default value is comma (",", U+002C).
     */
    fieldDelimiter?: string;
    /**
     * [Optional] A custom string that will represent a NULL value in CSV import data.
     */
    nullMarker?: string;
    /**
     * Optional. Indicates if the embedded ASCII control characters (the first 32 characters in the ASCII-table, from '\x00' to '\x1F') are preserved.
     */
    preserveAsciiControlCharacters?: boolean;
    /**
     * Optional. The value that is used to quote data sections in a CSV file. BigQuery converts the string to ISO-8859-1 encoding, and then uses the first byte of the encoded string to split the data in its raw, binary state. The default value is a double-quote ("). If your data does not contain quoted sections, set the property value to an empty string. If your data contains quoted newline characters, you must also set the allowQuotedNewlines property to true. To include the specific quote character within a quoted value, precede it with an additional matching quote character. For example, if you want to escape the default character ' " ', use ' "" '.
     */
    quote?: string;
    /**
     * Optional. The number of rows at the top of a CSV file that BigQuery will skip when reading the data. The default value is 0. This property is useful if you have header rows in the file that should be skipped. When autodetect is on, the behavior is the following: * skipLeadingRows unspecified - Autodetect tries to detect headers in the first row. If they are not detected, the row is read as data. Otherwise data is read starting from the second row. * skipLeadingRows is 0 - Instructs autodetect that there are no headers and data should be read starting from the first row. * skipLeadingRows = N > 0 - Autodetect skips N-1 rows and tries to detect headers in row N. If headers are not detected, row N is just skipped. Otherwise row N is used to extract column names for the detected schema.
     */
    skipLeadingRows?: string;
  };

  /**
   * Options for data format adjustments.
   */
  type IDataFormatOptions = {
    /**
     * Optional. Output timestamp as usec int64. Default is false.
     */
    useInt64Timestamp?: boolean;
  };

  /**
   * Statistics for data-masking.
   */
  type IDataMaskingStatistics = {
    /**
     * Whether any accessed data was protected by the data masking.
     */
    dataMaskingApplied?: boolean;
  };

  /**
   * Data split result. This contains references to the training and evaluation data tables that were used to train the model.
   */
  type IDataSplitResult = {
    /**
     * Table reference of the evaluation data after split.
     */
    evaluationTable?: ITableReference;
    /**
     * Table reference of the test data after split.
     */
    testTable?: ITableReference;
    /**
     * Table reference of the training data after split.
     */
    trainingTable?: ITableReference;
  };

  type IDataset = {
    /**
     * Optional. An array of objects that define dataset access for one or more entities. You can set this property when inserting or updating a dataset in order to control who is allowed to access the data. If unspecified at dataset creation time, BigQuery adds default dataset access for the following entities: access.specialGroup: projectReaders; access.role: READER; access.specialGroup: projectWriters; access.role: WRITER; access.specialGroup: projectOwners; access.role: OWNER; access.userByEmail: [dataset creator email]; access.role: OWNER;
     */
    access?: Array<{
      /**
       * [Pick one] A grant authorizing all resources of a particular type in a particular dataset access to this dataset. Only views are supported for now. The role field is not required when this field is set. If that dataset is deleted and re-created, its access needs to be granted again via an update operation.
       */
      dataset?: IDatasetAccessEntry;
      /**
       * [Pick one] A domain to grant access to. Any users signed in with the domain specified will be granted the specified access. Example: "example.com". Maps to IAM policy member "domain:DOMAIN".
       */
      domain?: string;
      /**
       * [Pick one] An email address of a Google Group to grant access to. Maps to IAM policy member "group:GROUP".
       */
      groupByEmail?: string;
      /**
       * [Pick one] Some other type of member that appears in the IAM Policy but isn't a user, group, domain, or special group.
       */
      iamMember?: string;
      /**
       * An IAM role ID that should be granted to the user, group, or domain specified in this access entry. The following legacy mappings will be applied: OWNER <=> roles/bigquery.dataOwner WRITER <=> roles/bigquery.dataEditor READER <=> roles/bigquery.dataViewer This field will accept any of the above formats, but will return only the legacy format. For example, if you set this field to "roles/bigquery.dataOwner", it will be returned back as "OWNER".
       */
      role?: string;
      /**
       * [Pick one] A routine from a different dataset to grant access to. Queries executed against that routine will have read access to views/tables/routines in this dataset. Only UDF is supported for now. The role field is not required when this field is set. If that routine is updated by any user, access to the routine needs to be granted again via an update operation.
       */
      routine?: IRoutineReference;
      /**
       * [Pick one] A special group to grant access to. Possible values include: projectOwners: Owners of the enclosing project. projectReaders: Readers of the enclosing project. projectWriters: Writers of the enclosing project. allAuthenticatedUsers: All authenticated BigQuery users. Maps to similarly-named IAM members.
       */
      specialGroup?: string;
      /**
       * [Pick one] An email address of a user to grant access to. For example: fred@example.com. Maps to IAM policy member "user:EMAIL" or "serviceAccount:EMAIL".
       */
      userByEmail?: string;
      /**
       * [Pick one] A view from a different dataset to grant access to. Queries executed against that view will have read access to views/tables/routines in this dataset. The role field is not required when this field is set. If that view is updated by any user, access to the view needs to be granted again via an update operation.
       */
      view?: ITableReference;
    }>;
    /**
     * Output only. The time when this dataset was created, in milliseconds since the epoch.
     */
    creationTime?: string;
    /**
     * Required. A reference that identifies the dataset.
     */
    datasetReference?: IDatasetReference;
    /**
     * Optional. Defines the default collation specification of future tables created in the dataset. If a table is created in this dataset without table-level default collation, then the table inherits the dataset default collation, which is applied to the string fields that do not have explicit collation specified. A change to this field affects only tables created afterwards, and does not alter the existing tables. The following values are supported: * 'und:ci': undetermined locale, case insensitive. * '': empty string. Default to case-sensitive behavior.
     */
    defaultCollation?: string;
    /**
     * The default encryption key for all tables in the dataset. Once this property is set, all newly-created partitioned tables in the dataset will have encryption key set to this value, unless table creation request (or query) overrides the key.
     */
    defaultEncryptionConfiguration?: IEncryptionConfiguration;
    /**
     * This default partition expiration, expressed in milliseconds. When new time-partitioned tables are created in a dataset where this property is set, the table will inherit this value, propagated as the `TimePartitioning.expirationMs` property on the new table. If you set `TimePartitioning.expirationMs` explicitly when creating a table, the `defaultPartitionExpirationMs` of the containing dataset is ignored. When creating a partitioned table, if `defaultPartitionExpirationMs` is set, the `defaultTableExpirationMs` value is ignored and the table will not be inherit a table expiration deadline.
     */
    defaultPartitionExpirationMs?: string;
    /**
     * Optional. Defines the default rounding mode specification of new tables created within this dataset. During table creation, if this field is specified, the table within this dataset will inherit the default rounding mode of the dataset. Setting the default rounding mode on a table overrides this option. Existing tables in the dataset are unaffected. If columns are defined during that table creation, they will immediately inherit the table's default rounding mode, unless otherwise specified.
     */
    defaultRoundingMode?:
      | 'ROUNDING_MODE_UNSPECIFIED'
      | 'ROUND_HALF_AWAY_FROM_ZERO'
      | 'ROUND_HALF_EVEN';
    /**
     * Optional. The default lifetime of all tables in the dataset, in milliseconds. The minimum lifetime value is 3600000 milliseconds (one hour). To clear an existing default expiration with a PATCH request, set to 0. Once this property is set, all newly-created tables in the dataset will have an expirationTime property set to the creation time plus the value in this property, and changing the value will only affect new tables, not existing ones. When the expirationTime for a given table is reached, that table will be deleted automatically. If a table's expirationTime is modified or removed before the table expires, or if you provide an explicit expirationTime when creating a table, that value takes precedence over the default expiration time indicated by this property.
     */
    defaultTableExpirationMs?: string;
    /**
     * Optional. A user-friendly description of the dataset.
     */
    description?: string;
    /**
     * Output only. A hash of the resource.
     */
    etag?: string;
    /**
     * Optional. Information about the external metadata storage where the dataset is defined. Filled out when the dataset type is EXTERNAL.
     */
    externalDatasetReference?: IExternalDatasetReference;
    /**
     * Optional. A descriptive name for the dataset.
     */
    friendlyName?: string;
    /**
     * Output only. The fully-qualified unique name of the dataset in the format projectId:datasetId. The dataset name without the project name is given in the datasetId field. When creating a new dataset, leave this field blank, and instead specify the datasetId field.
     */
    id?: string;
    /**
     * Optional. TRUE if the dataset and its table names are case-insensitive, otherwise FALSE. By default, this is FALSE, which means the dataset and its table names are case-sensitive. This field does not affect routine references.
     */
    isCaseInsensitive?: boolean;
    /**
     * Output only. The resource type.
     */
    kind?: string;
    /**
     * The labels associated with this dataset. You can use these to organize and group your datasets. You can set this property when inserting or updating a dataset. See Creating and Updating Dataset Labels for more information.
     */
    labels?: {[key: string]: string};
    /**
     * Output only. The date when this dataset was last modified, in milliseconds since the epoch.
     */
    lastModifiedTime?: string;
    /**
     * Optional. The source dataset reference when the dataset is of type LINKED. For all other dataset types it is not set. This field cannot be updated once it is set. Any attempt to update this field using Update and Patch API Operations will be ignored.
     */
    linkedDatasetSource?: ILinkedDatasetSource;
    /**
     * The geographic location where the dataset should reside. See https://cloud.google.com/bigquery/docs/locations for supported locations.
     */
    location?: string;
    /**
     * Optional. Defines the time travel window in hours. The value can be from 48 to 168 hours (2 to 7 days). The default value is 168 hours if this is not set.
     */
    maxTimeTravelHours?: string;
    /**
     * Output only. Reserved for future use.
     */
    satisfiesPzs?: boolean;
    /**
     * Output only. A URL that can be used to access the resource again. You can use this URL in Get or Update requests to the resource.
     */
    selfLink?: string;
    /**
     * Optional. Updates storage_billing_model for the dataset.
     */
    storageBillingModel?:
      | 'STORAGE_BILLING_MODEL_UNSPECIFIED'
      | 'LOGICAL'
      | 'PHYSICAL';
    /**
     * Output only. Tags for the Dataset.
     */
    tags?: Array<{
      /**
       * Required. The namespaced friendly name of the tag key, e.g. "12345/environment" where 12345 is org id.
       */
      tagKey?: string;
      /**
       * Required. The friendly short name of the tag value, e.g. "production".
       */
      tagValue?: string;
    }>;
    /**
     * Output only. Same as `type` in `ListFormatDataset`. The type of the dataset, one of: * DEFAULT - only accessible by owner and authorized accounts, * PUBLIC - accessible by everyone, * LINKED - linked dataset, * EXTERNAL - dataset with definition in external metadata catalog. -- *BIGLAKE_METASTORE - dataset that references a database created in BigLakeMetastore service. --
     */
    type?: string;
  };

  /**
   * Grants all resources of particular types in a particular dataset read access to the current dataset. Similar to how individually authorized views work, updates to any resource granted through its dataset (including creation of new resources) requires read permission to referenced resources, plus write permission to the authorizing dataset.
   */
  type IDatasetAccessEntry = {
    /**
     * The dataset this entry applies to
     */
    dataset?: IDatasetReference;
    /**
     * Which resources in the dataset this entry applies to. Currently, only views are supported, but additional target types may be added in the future.
     */
    targetTypes?: Array<'TARGET_TYPE_UNSPECIFIED' | 'VIEWS' | 'ROUTINES'>;
  };

  /**
   * Response format for a page of results when listing datasets.
   */
  type IDatasetList = {
    /**
     * An array of the dataset resources in the project. Each resource contains basic information. For full information about a particular dataset resource, use the Datasets: get method. This property is omitted when there are no datasets in the project.
     */
    datasets?: Array<{
      /**
       * The dataset reference. Use this property to access specific parts of the dataset's ID, such as project ID or dataset ID.
       */
      datasetReference?: IDatasetReference;
      /**
       * An alternate name for the dataset. The friendly name is purely decorative in nature.
       */
      friendlyName?: string;
      /**
       * The fully-qualified, unique, opaque ID of the dataset.
       */
      id?: string;
      /**
       * The resource type. This property always returns the value "bigquery#dataset"
       */
      kind?: string;
      /**
       * The labels associated with this dataset. You can use these to organize and group your datasets.
       */
      labels?: {[key: string]: string};
      /**
       * The geographic location where the dataset resides.
       */
      location?: string;
    }>;
    /**
     * Output only. A hash value of the results page. You can use this property to determine if the page has changed since the last request.
     */
    etag?: string;
    /**
     * Output only. The resource type. This property always returns the value "bigquery#datasetList"
     */
    kind?: string;
    /**
     * A token that can be used to request the next results page. This property is omitted on the final results page.
     */
    nextPageToken?: string;
    /**
     * A list of skipped locations that were unreachable. For more information about BigQuery locations, see: https://cloud.google.com/bigquery/docs/locations. Example: "europe-west5"
     */
    unreachable?: Array<string>;
  };

  type IDatasetReference = {
    /**
     * Required. A unique ID for this dataset, without the project name. The ID must contain only letters (a-z, A-Z), numbers (0-9), or underscores (_). The maximum length is 1,024 characters.
     */
    datasetId?: string;
    /**
     * Optional. The ID of the project containing this dataset.
     */
    projectId?: string;
  };

  /**
   * Properties for the destination table.
   */
  type IDestinationTableProperties = {
    /**
     * Optional. The description for the destination table. This will only be used if the destination table is newly created. If the table already exists and a value different than the current description is provided, the job will fail.
     */
    description?: string;
    /**
     * Internal use only.
     */
    expirationTime?: string;
    /**
     * Optional. Friendly name for the destination table. If the table already exists, it should be same as the existing friendly name.
     */
    friendlyName?: string;
    /**
     * Optional. The labels associated with this table. You can use these to organize and group your tables. This will only be used if the destination table is newly created. If the table already exists and labels are different than the current labels are provided, the job will fail.
     */
    labels?: {[key: string]: string};
  };

  /**
   * Model evaluation metrics for dimensionality reduction models.
   */
  type IDimensionalityReductionMetrics = {
    /**
     * Total percentage of variance explained by the selected principal components.
     */
    totalExplainedVarianceRatio?: number;
  };

  /**
   * Detailed statistics for DML statements
   */
  type IDmlStatistics = {
    /**
     * Output only. Number of deleted Rows. populated by DML DELETE, MERGE and TRUNCATE statements.
     */
    deletedRowCount?: string;
    /**
     * Output only. Number of inserted Rows. Populated by DML INSERT and MERGE statements
     */
    insertedRowCount?: string;
    /**
     * Output only. Number of updated Rows. Populated by DML UPDATE and MERGE statements.
     */
    updatedRowCount?: string;
  };

  /**
   * Discrete candidates of a double hyperparameter.
   */
  type IDoubleCandidates = {
    /**
     * Candidates for the double parameter in increasing order.
     */
    candidates?: Array<number>;
  };

  /**
   * Search space for a double hyperparameter.
   */
  type IDoubleHparamSearchSpace = {
    /**
     * Candidates of the double hyperparameter.
     */
    candidates?: IDoubleCandidates;
    /**
     * Range of the double hyperparameter.
     */
    range?: IDoubleRange;
  };

  /**
   * Range of a double hyperparameter.
   */
  type IDoubleRange = {
    /**
     * Max value of the double parameter.
     */
    max?: number;
    /**
     * Min value of the double parameter.
     */
    min?: number;
  };

  type IEncryptionConfiguration = {
    /**
     * Optional. Describes the Cloud KMS encryption key that will be used to protect destination BigQuery table. The BigQuery Service Account associated with your project requires access to this encryption key.
     */
    kmsKeyName?: string;
  };

  /**
   * A single entry in the confusion matrix.
   */
  type IEntry = {
    /**
     * Number of items being predicted as this label.
     */
    itemCount?: string;
    /**
     * The predicted label. For confidence_threshold > 0, we will also add an entry indicating the number of items under the confidence threshold.
     */
    predictedLabel?: string;
  };

  /**
   * Error details.
   */
  type IErrorProto = {
    /**
     * Debugging information. This property is internal to Google and should not be used.
     */
    debugInfo?: string;
    /**
     * Specifies where the error occurred, if present.
     */
    location?: string;
    /**
     * A human-readable description of the error.
     */
    message?: string;
    /**
     * A short error code that summarizes the error.
     */
    reason?: string;
  };

  /**
   * Evaluation metrics of a model. These are either computed on all training data or just the eval data based on whether eval data was used during training. These are not present for imported models.
   */
  type IEvaluationMetrics = {
    /**
     * Populated for ARIMA models.
     */
    arimaForecastingMetrics?: IArimaForecastingMetrics;
    /**
     * Populated for binary classification/classifier models.
     */
    binaryClassificationMetrics?: IBinaryClassificationMetrics;
    /**
     * Populated for clustering models.
     */
    clusteringMetrics?: IClusteringMetrics;
    /**
     * Evaluation metrics when the model is a dimensionality reduction model, which currently includes PCA.
     */
    dimensionalityReductionMetrics?: IDimensionalityReductionMetrics;
    /**
     * Populated for multi-class classification/classifier models.
     */
    multiClassClassificationMetrics?: IMultiClassClassificationMetrics;
    /**
     * Populated for implicit feedback type matrix factorization models.
     */
    rankingMetrics?: IRankingMetrics;
    /**
     * Populated for regression models and explicit feedback type matrix factorization models.
     */
    regressionMetrics?: IRegressionMetrics;
  };

  /**
   * A single stage of query execution.
   */
  type IExplainQueryStage = {
    /**
     * Number of parallel input segments completed.
     */
    completedParallelInputs?: string;
    /**
     * Output only. Compute mode for this stage.
     */
    computeMode?: 'COMPUTE_MODE_UNSPECIFIED' | 'BIGQUERY' | 'BI_ENGINE';
    /**
     * Milliseconds the average shard spent on CPU-bound tasks.
     */
    computeMsAvg?: string;
    /**
     * Milliseconds the slowest shard spent on CPU-bound tasks.
     */
    computeMsMax?: string;
    /**
     * Relative amount of time the average shard spent on CPU-bound tasks.
     */
    computeRatioAvg?: number;
    /**
     * Relative amount of time the slowest shard spent on CPU-bound tasks.
     */
    computeRatioMax?: number;
    /**
     * Stage end time represented as milliseconds since the epoch.
     */
    endMs?: string;
    /**
     * Unique ID for the stage within the plan.
     */
    id?: string;
    /**
     * IDs for stages that are inputs to this stage.
     */
    inputStages?: Array<string>;
    /**
     * Human-readable name for the stage.
     */
    name?: string;
    /**
     * Number of parallel input segments to be processed
     */
    parallelInputs?: string;
    /**
     * Milliseconds the average shard spent reading input.
     */
    readMsAvg?: string;
    /**
     * Milliseconds the slowest shard spent reading input.
     */
    readMsMax?: string;
    /**
     * Relative amount of time the average shard spent reading input.
     */
    readRatioAvg?: number;
    /**
     * Relative amount of time the slowest shard spent reading input.
     */
    readRatioMax?: number;
    /**
     * Number of records read into the stage.
     */
    recordsRead?: string;
    /**
     * Number of records written by the stage.
     */
    recordsWritten?: string;
    /**
     * Total number of bytes written to shuffle.
     */
    shuffleOutputBytes?: string;
    /**
     * Total number of bytes written to shuffle and spilled to disk.
     */
    shuffleOutputBytesSpilled?: string;
    /**
     * Slot-milliseconds used by the stage.
     */
    slotMs?: string;
    /**
     * Stage start time represented as milliseconds since the epoch.
     */
    startMs?: string;
    /**
     * Current status for this stage.
     */
    status?: string;
    /**
     * List of operations within the stage in dependency order (approximately chronological).
     */
    steps?: Array<IExplainQueryStep>;
    /**
     * Milliseconds the average shard spent waiting to be scheduled.
     */
    waitMsAvg?: string;
    /**
     * Milliseconds the slowest shard spent waiting to be scheduled.
     */
    waitMsMax?: string;
    /**
     * Relative amount of time the average shard spent waiting to be scheduled.
     */
    waitRatioAvg?: number;
    /**
     * Relative amount of time the slowest shard spent waiting to be scheduled.
     */
    waitRatioMax?: number;
    /**
     * Milliseconds the average shard spent on writing output.
     */
    writeMsAvg?: string;
    /**
     * Milliseconds the slowest shard spent on writing output.
     */
    writeMsMax?: string;
    /**
     * Relative amount of time the average shard spent on writing output.
     */
    writeRatioAvg?: number;
    /**
     * Relative amount of time the slowest shard spent on writing output.
     */
    writeRatioMax?: number;
  };

  /**
   * An operation within a stage.
   */
  type IExplainQueryStep = {
    /**
     * Machine-readable operation type.
     */
    kind?: string;
    /**
     * Human-readable description of the step(s).
     */
    substeps?: Array<string>;
  };

  /**
   * Explanation for a single feature.
   */
  type IExplanation = {
    /**
     * Attribution of feature.
     */
    attribution?: number;
    /**
     * The full feature name. For non-numerical features, will be formatted like `.`. Overall size of feature name will always be truncated to first 120 characters.
     */
    featureName?: string;
  };

  /**
   * Statistics for the EXPORT DATA statement as part of Query Job. EXTRACT JOB statistics are populated in JobStatistics4.
   */
  type IExportDataStatistics = {
    /**
     * Number of destination files generated in case of EXPORT DATA statement only.
     */
    fileCount?: string;
    /**
     * [Alpha] Number of destination rows generated in case of EXPORT DATA statement only.
     */
    rowCount?: string;
  };

  /**
   * Represents a textual expression in the Common Expression Language (CEL) syntax. CEL is a C-like expression language. The syntax and semantics of CEL are documented at https://github.com/google/cel-spec. Example (Comparison): title: "Summary size limit" description: "Determines if a summary is less than 100 chars" expression: "document.summary.size() < 100" Example (Equality): title: "Requestor is owner" description: "Determines if requestor is the document owner" expression: "document.owner == request.auth.claims.email" Example (Logic): title: "Public documents" description: "Determine whether the document should be publicly visible" expression: "document.type != 'private' && document.type != 'internal'" Example (Data Manipulation): title: "Notification string" description: "Create a notification string with a timestamp." expression: "'New message received at ' + string(document.create_time)" The exact variables and functions that may be referenced within an expression are determined by the service that evaluates it. See the service documentation for additional information.
   */
  type IExpr = {
    /**
     * Optional. Description of the expression. This is a longer text which describes the expression, e.g. when hovered over it in a UI.
     */
    description?: string;
    /**
     * Textual representation of an expression in Common Expression Language syntax.
     */
    expression?: string;
    /**
     * Optional. String indicating the location of the expression for error reporting, e.g. a file name and a position in the file.
     */
    location?: string;
    /**
     * Optional. Title for the expression, i.e. a short string describing its purpose. This can be used e.g. in UIs which allow to enter the expression.
     */
    title?: string;
  };

  type IExternalDataConfiguration = {
    /**
     * Try to detect schema and format options automatically. Any option specified explicitly will be honored.
     */
    autodetect?: boolean;
    /**
     * Optional. Additional properties to set if sourceFormat is set to AVRO.
     */
    avroOptions?: IAvroOptions;
    /**
     * Optional. Additional options if sourceFormat is set to BIGTABLE.
     */
    bigtableOptions?: IBigtableOptions;
    /**
     * Optional. The compression type of the data source. Possible values include GZIP and NONE. The default value is NONE. This setting is ignored for Google Cloud Bigtable, Google Cloud Datastore backups, Avro, ORC and Parquet formats. An empty string is an invalid value.
     */
    compression?: string;
    /**
     * Optional. The connection specifying the credentials to be used to read external storage, such as Azure Blob, Cloud Storage, or S3. The connection_id can have the form "<project\_id>.<location\_id>.<connection\_id>" or "projects/<project\_id>/locations/<location\_id>/connections/<connection\_id>".
     */
    connectionId?: string;
    /**
     * Optional. Additional properties to set if sourceFormat is set to CSV.
     */
    csvOptions?: ICsvOptions;
    /**
     * Defines the list of possible SQL data types to which the source decimal values are converted. This list and the precision and the scale parameters of the decimal field determine the target type. In the order of NUMERIC, BIGNUMERIC, and STRING, a type is picked if it is in the specified list and if it supports the precision and the scale. STRING supports all precision and scale values. If none of the listed types supports the precision and the scale, the type supporting the widest range in the specified list is picked, and if a value exceeds the supported range when reading the data, an error will be thrown. Example: Suppose the value of this field is ["NUMERIC", "BIGNUMERIC"]. If (precision,scale) is: * (38,9) -> NUMERIC; * (39,9) -> BIGNUMERIC (NUMERIC cannot hold 30 integer digits); * (38,10) -> BIGNUMERIC (NUMERIC cannot hold 10 fractional digits); * (76,38) -> BIGNUMERIC; * (77,38) -> BIGNUMERIC (error if value exeeds supported range). This field cannot contain duplicate types. The order of the types in this field is ignored. For example, ["BIGNUMERIC", "NUMERIC"] is the same as ["NUMERIC", "BIGNUMERIC"] and NUMERIC always takes precedence over BIGNUMERIC. Defaults to ["NUMERIC", "STRING"] for ORC and ["NUMERIC"] for the other file formats.
     */
    decimalTargetTypes?: Array<
      'DECIMAL_TARGET_TYPE_UNSPECIFIED' | 'NUMERIC' | 'BIGNUMERIC' | 'STRING'
    >;
    /**
     * Optional. Specifies how source URIs are interpreted for constructing the file set to load. By default source URIs are expanded against the underlying storage. Other options include specifying manifest files. Only applicable to object storage systems.
     */
    fileSetSpecType?:
      | 'FILE_SET_SPEC_TYPE_FILE_SYSTEM_MATCH'
      | 'FILE_SET_SPEC_TYPE_NEW_LINE_DELIMITED_MANIFEST';
    /**
     * Optional. Additional options if sourceFormat is set to GOOGLE_SHEETS.
     */
    googleSheetsOptions?: IGoogleSheetsOptions;
    /**
     * Optional. When set, configures hive partitioning support. Not all storage formats support hive partitioning -- requesting hive partitioning on an unsupported format will lead to an error, as will providing an invalid specification.
     */
    hivePartitioningOptions?: IHivePartitioningOptions;
    /**
     * Optional. Indicates if BigQuery should allow extra values that are not represented in the table schema. If true, the extra values are ignored. If false, records with extra columns are treated as bad records, and if there are too many bad records, an invalid error is returned in the job result. The default value is false. The sourceFormat property determines what BigQuery treats as an extra value: CSV: Trailing columns JSON: Named values that don't match any column names Google Cloud Bigtable: This setting is ignored. Google Cloud Datastore backups: This setting is ignored. Avro: This setting is ignored. ORC: This setting is ignored. Parquet: This setting is ignored.
     */
    ignoreUnknownValues?: boolean;
    /**
     * Optional. Load option to be used together with source_format newline-delimited JSON to indicate that a variant of JSON is being loaded. To load newline-delimited GeoJSON, specify GEOJSON (and source_format must be set to NEWLINE_DELIMITED_JSON).
     */
    jsonExtension?: 'JSON_EXTENSION_UNSPECIFIED' | 'GEOJSON';
    /**
     * Optional. Additional properties to set if sourceFormat is set to JSON.
     */
    jsonOptions?: IJsonOptions;
    /**
     * Optional. The maximum number of bad records that BigQuery can ignore when reading data. If the number of bad records exceeds this value, an invalid error is returned in the job result. The default value is 0, which requires that all records are valid. This setting is ignored for Google Cloud Bigtable, Google Cloud Datastore backups, Avro, ORC and Parquet formats.
     */
    maxBadRecords?: number;
    /**
     * Optional. Metadata Cache Mode for the table. Set this to enable caching of metadata from external data source.
     */
    metadataCacheMode?:
      | 'METADATA_CACHE_MODE_UNSPECIFIED'
      | 'AUTOMATIC'
      | 'MANUAL';
    /**
     * Optional. ObjectMetadata is used to create Object Tables. Object Tables contain a listing of objects (with their metadata) found at the source_uris. If ObjectMetadata is set, source_format should be omitted. Currently SIMPLE is the only supported Object Metadata type.
     */
    objectMetadata?: 'OBJECT_METADATA_UNSPECIFIED' | 'DIRECTORY' | 'SIMPLE';
    /**
     * Optional. Additional properties to set if sourceFormat is set to PARQUET.
     */
    parquetOptions?: IParquetOptions;
    /**
     * Optional. When creating an external table, the user can provide a reference file with the table schema. This is enabled for the following formats: AVRO, PARQUET, ORC.
     */
    referenceFileSchemaUri?: string;
    /**
     * Optional. The schema for the data. Schema is required for CSV and JSON formats if autodetect is not on. Schema is disallowed for Google Cloud Bigtable, Cloud Datastore backups, Avro, ORC and Parquet formats.
     */
    schema?: ITableSchema;
    /**
     * [Required] The data format. For CSV files, specify "CSV". For Google sheets, specify "GOOGLE_SHEETS". For newline-delimited JSON, specify "NEWLINE_DELIMITED_JSON". For Avro files, specify "AVRO". For Google Cloud Datastore backups, specify "DATASTORE_BACKUP". For Apache Iceberg tables, specify "ICEBERG". For ORC files, specify "ORC". For Parquet files, specify "PARQUET". [Beta] For Google Cloud Bigtable, specify "BIGTABLE".
     */
    sourceFormat?: string;
    /**
     * [Required] The fully-qualified URIs that point to your data in Google Cloud. For Google Cloud Storage URIs: Each URI can contain one '*' wildcard character and it must come after the 'bucket' name. Size limits related to load jobs apply to external data sources. For Google Cloud Bigtable URIs: Exactly one URI can be specified and it has be a fully specified and valid HTTPS URL for a Google Cloud Bigtable table. For Google Cloud Datastore backups, exactly one URI can be specified. Also, the '*' wildcard character is not allowed.
     */
    sourceUris?: Array<string>;
  };

  /**
   * Configures the access a dataset defined in an external metadata storage.
   */
  type IExternalDatasetReference = {
    /**
     * Required. The connection id that is used to access the external_source. Format: projects/{project_id}/locations/{location_id}/connections/{connection_id}
     */
    connection?: string;
    /**
     * Required. External source that backs this dataset.
     */
    externalSource?: string;
  };

  /**
   * The external service cost is a portion of the total cost, these costs are not additive with total_bytes_billed. Moreover, this field only track external service costs that will show up as BigQuery costs (e.g. training BigQuery ML job with google cloud CAIP or Automl Tables services), not other costs which may be accrued by running the query (e.g. reading from Bigtable or Cloud Storage). The external service costs with different billing sku (e.g. CAIP job is charged based on VM usage) are converted to BigQuery billed_bytes and slot_ms with equivalent amount of US dollars. Services may not directly correlate to these metrics, but these are the equivalents for billing purposes. Output only.
   */
  type IExternalServiceCost = {
    /**
     * External service cost in terms of bigquery bytes billed.
     */
    bytesBilled?: string;
    /**
     * External service cost in terms of bigquery bytes processed.
     */
    bytesProcessed?: string;
    /**
     * External service name.
     */
    externalService?: string;
    /**
     * Non-preemptable reserved slots used for external job. For example, reserved slots for Cloua AI Platform job are the VM usages converted to BigQuery slot with equivalent mount of price.
     */
    reservedSlotCount?: string;
    /**
     * External service cost in terms of bigquery slot milliseconds.
     */
    slotMs?: string;
  };

  /**
   * Representative value of a single feature within the cluster.
   */
  type IFeatureValue = {
    /**
     * The categorical feature value.
     */
    categoricalValue?: ICategoricalValue;
    /**
     * The feature column name.
     */
    featureColumn?: string;
    /**
     * The numerical feature value. This is the centroid value for this feature.
     */
    numericalValue?: number;
  };

  /**
   * Request message for `GetIamPolicy` method.
   */
  type IGetIamPolicyRequest = {
    /**
     * OPTIONAL: A `GetPolicyOptions` object for specifying options to `GetIamPolicy`.
     */
    options?: IGetPolicyOptions;
  };

  /**
   * Encapsulates settings provided to GetIamPolicy.
   */
  type IGetPolicyOptions = {
    /**
     * Optional. The maximum policy version that will be used to format the policy. Valid values are 0, 1, and 3. Requests specifying an invalid value will be rejected. Requests for policies with any conditional role bindings must specify version 3. Policies with no conditional role bindings may specify any valid value or leave the field unset. The policy in the response might use the policy version that you specified, or it might use a lower policy version. For example, if you specify version 3, but the policy has no conditional role bindings, the response uses version 1. To learn which resources support conditions in their IAM policies, see the [IAM documentation](https://cloud.google.com/iam/help/conditions/resource-policies).
     */
    requestedPolicyVersion?: number;
  };

  /**
   * Response object of GetQueryResults.
   */
  type IGetQueryResultsResponse = {
    /**
     * Whether the query result was fetched from the query cache.
     */
    cacheHit?: boolean;
    /**
     * Output only. The first errors or warnings encountered during the running of the job. The final message includes the number of errors that caused the process to stop. Errors here do not necessarily mean that the job has completed or was unsuccessful. For more information about error messages, see [Error messages](https://cloud.google.com/bigquery/docs/error-messages).
     */
    errors?: Array<IErrorProto>;
    /**
     * A hash of this response.
     */
    etag?: string;
    /**
     * Whether the query has completed or not. If rows or totalRows are present, this will always be true. If this is false, totalRows will not be available.
     */
    jobComplete?: boolean;
    /**
     * Reference to the BigQuery Job that was created to run the query. This field will be present even if the original request timed out, in which case GetQueryResults can be used to read the results once the query has completed. Since this API only returns the first page of results, subsequent pages can be fetched via the same mechanism (GetQueryResults).
     */
    jobReference?: IJobReference;
    /**
     * The resource type of the response.
     */
    kind?: string;
    /**
     * Output only. The number of rows affected by a DML statement. Present only for DML statements INSERT, UPDATE or DELETE.
     */
    numDmlAffectedRows?: string;
    /**
     * A token used for paging results. When this token is non-empty, it indicates additional results are available.
     */
    pageToken?: string;
    /**
     * An object with as many results as can be contained within the maximum permitted reply size. To get any additional rows, you can call GetQueryResults and specify the jobReference returned above. Present only when the query completes successfully. The REST-based representation of this data leverages a series of JSON f,v objects for indicating fields and values.
     */
    rows?: Array<ITableRow>;
    /**
     * The schema of the results. Present only when the query completes successfully.
     */
    schema?: ITableSchema;
    /**
     * The total number of bytes processed for this query.
     */
    totalBytesProcessed?: string;
    /**
     * The total number of rows in the complete query result set, which can be more than the number of rows in this single page of results. Present only when the query completes successfully.
     */
    totalRows?: string;
  };

  /**
   * Response object of GetServiceAccount
   */
  type IGetServiceAccountResponse = {
    /**
     * The service account email address.
     */
    email?: string;
    /**
     * The resource type of the response.
     */
    kind?: string;
  };

  /**
   * Global explanations containing the top most important features after training.
   */
  type IGlobalExplanation = {
    /**
     * Class label for this set of global explanations. Will be empty/null for binary logistic and linear regression models. Sorted alphabetically in descending order.
     */
    classLabel?: string;
    /**
     * A list of the top global explanations. Sorted by absolute value of attribution in descending order.
     */
    explanations?: Array<IExplanation>;
  };

  /**
   * Options specific to Google Sheets data sources.
   */
  type IGoogleSheetsOptions = {
    /**
     * Optional. Range of a sheet to query from. Only used when non-empty. Typical format: sheet_name!top_left_cell_id:bottom_right_cell_id For example: sheet1!A1:B20
     */
    range?: string;
    /**
     * Optional. The number of rows at the top of a sheet that BigQuery will skip when reading the data. The default value is 0. This property is useful if you have header rows that should be skipped. When autodetect is on, the behavior is the following: * skipLeadingRows unspecified - Autodetect tries to detect headers in the first row. If they are not detected, the row is read as data. Otherwise data is read starting from the second row. * skipLeadingRows is 0 - Instructs autodetect that there are no headers and data should be read starting from the first row. * skipLeadingRows = N > 0 - Autodetect skips N-1 rows and tries to detect headers in row N. If headers are not detected, row N is just skipped. Otherwise row N is used to extract column names for the detected schema.
     */
    skipLeadingRows?: string;
  };

  /**
   * High cardinality join detailed information.
   */
  type IHighCardinalityJoin = {
    /**
     * Output only. Count of left input rows.
     */
    leftRows?: string;
    /**
     * Output only. Count of the output rows.
     */
    outputRows?: string;
    /**
     * Output only. Count of right input rows.
     */
    rightRows?: string;
    /**
     * Output only. The index of the join operator in the ExplainQueryStep lists.
     */
    stepIndex?: number;
  };

  /**
   * Options for configuring hive partitioning detect.
   */
  type IHivePartitioningOptions = {
    /**
     * Output only. For permanent external tables, this field is populated with the hive partition keys in the order they were inferred. The types of the partition keys can be deduced by checking the table schema (which will include the partition keys). Not every API will populate this field in the output. For example, Tables.Get will populate it, but Tables.List will not contain this field.
     */
    fields?: Array<string>;
    /**
     * Optional. When set, what mode of hive partitioning to use when reading data. The following modes are supported: * AUTO: automatically infer partition key name(s) and type(s). * STRINGS: automatically infer partition key name(s). All types are strings. * CUSTOM: partition key schema is encoded in the source URI prefix. Not all storage formats support hive partitioning. Requesting hive partitioning on an unsupported format will lead to an error. Currently supported formats are: JSON, CSV, ORC, Avro and Parquet.
     */
    mode?: string;
    /**
     * Optional. If set to true, queries over this table require a partition filter that can be used for partition elimination to be specified. Note that this field should only be true when creating a permanent external table or querying a temporary external table. Hive-partitioned loads with require_partition_filter explicitly set to true will fail.
     */
    requirePartitionFilter?: boolean;
    /**
     * Optional. When hive partition detection is requested, a common prefix for all source uris must be required. The prefix must end immediately before the partition key encoding begins. For example, consider files following this data layout: gs://bucket/path_to_table/dt=2019-06-01/country=USA/id=7/file.avro gs://bucket/path_to_table/dt=2019-05-31/country=CA/id=3/file.avro When hive partitioning is requested with either AUTO or STRINGS detection, the common prefix can be either of gs://bucket/path_to_table or gs://bucket/path_to_table/. CUSTOM detection requires encoding the partitioning schema immediately after the common prefix. For CUSTOM, any of * gs://bucket/path_to_table/{dt:DATE}/{country:STRING}/{id:INTEGER} * gs://bucket/path_to_table/{dt:STRING}/{country:STRING}/{id:INTEGER} * gs://bucket/path_to_table/{dt:DATE}/{country:STRING}/{id:STRING} would all be valid source URI prefixes.
     */
    sourceUriPrefix?: string;
  };

  /**
   * Hyperparameter search spaces. These should be a subset of training_options.
   */
  type IHparamSearchSpaces = {
    /**
     * Activation functions of neural network models.
     */
    activationFn?: IStringHparamSearchSpace;
    /**
     * Mini batch sample size.
     */
    batchSize?: IIntHparamSearchSpace;
    /**
     * Booster type for boosted tree models.
     */
    boosterType?: IStringHparamSearchSpace;
    /**
     * Subsample ratio of columns for each level for boosted tree models.
     */
    colsampleBylevel?: IDoubleHparamSearchSpace;
    /**
     * Subsample ratio of columns for each node(split) for boosted tree models.
     */
    colsampleBynode?: IDoubleHparamSearchSpace;
    /**
     * Subsample ratio of columns when constructing each tree for boosted tree models.
     */
    colsampleBytree?: IDoubleHparamSearchSpace;
    /**
     * Dart normalization type for boosted tree models.
     */
    dartNormalizeType?: IStringHparamSearchSpace;
    /**
     * Dropout probability for dnn model training and boosted tree models using dart booster.
     */
    dropout?: IDoubleHparamSearchSpace;
    /**
     * Hidden units for neural network models.
     */
    hiddenUnits?: IIntArrayHparamSearchSpace;
    /**
     * L1 regularization coefficient.
     */
    l1Reg?: IDoubleHparamSearchSpace;
    /**
     * L2 regularization coefficient.
     */
    l2Reg?: IDoubleHparamSearchSpace;
    /**
     * Learning rate of training jobs.
     */
    learnRate?: IDoubleHparamSearchSpace;
    /**
     * Maximum depth of a tree for boosted tree models.
     */
    maxTreeDepth?: IIntHparamSearchSpace;
    /**
     * Minimum split loss for boosted tree models.
     */
    minSplitLoss?: IDoubleHparamSearchSpace;
    /**
     * Minimum sum of instance weight needed in a child for boosted tree models.
     */
    minTreeChildWeight?: IIntHparamSearchSpace;
    /**
     * Number of clusters for k-means.
     */
    numClusters?: IIntHparamSearchSpace;
    /**
     * Number of latent factors to train on.
     */
    numFactors?: IIntHparamSearchSpace;
    /**
     * Number of parallel trees for boosted tree models.
     */
    numParallelTree?: IIntHparamSearchSpace;
    /**
     * Optimizer of TF models.
     */
    optimizer?: IStringHparamSearchSpace;
    /**
     * Subsample the training data to grow tree to prevent overfitting for boosted tree models.
     */
    subsample?: IDoubleHparamSearchSpace;
    /**
     * Tree construction algorithm for boosted tree models.
     */
    treeMethod?: IStringHparamSearchSpace;
    /**
     * Hyperparameter for matrix factoration when implicit feedback type is specified.
     */
    walsAlpha?: IDoubleHparamSearchSpace;
  };

  /**
   * Training info of a trial in [hyperparameter tuning](/bigquery-ml/docs/reference/standard-sql/bigqueryml-syntax-hp-tuning-overview) models.
   */
  type IHparamTuningTrial = {
    /**
     * Ending time of the trial.
     */
    endTimeMs?: string;
    /**
     * Error message for FAILED and INFEASIBLE trial.
     */
    errorMessage?: string;
    /**
     * Loss computed on the eval data at the end of trial.
     */
    evalLoss?: number;
    /**
     * Evaluation metrics of this trial calculated on the test data. Empty in Job API.
     */
    evaluationMetrics?: IEvaluationMetrics;
    /**
     * Hyperparameter tuning evaluation metrics of this trial calculated on the eval data. Unlike evaluation_metrics, only the fields corresponding to the hparam_tuning_objectives are set.
     */
    hparamTuningEvaluationMetrics?: IEvaluationMetrics;
    /**
     * The hyperprameters selected for this trial.
     */
    hparams?: ITrainingOptions;
    /**
     * Starting time of the trial.
     */
    startTimeMs?: string;
    /**
     * The status of the trial.
     */
    status?:
      | 'TRIAL_STATUS_UNSPECIFIED'
      | 'NOT_STARTED'
      | 'RUNNING'
      | 'SUCCEEDED'
      | 'FAILED'
      | 'INFEASIBLE'
      | 'STOPPED_EARLY';
    /**
     * Loss computed on the training data at the end of trial.
     */
    trainingLoss?: number;
    /**
     * 1-based index of the trial.
     */
    trialId?: string;
  };

  /**
   * Reason about why no search index was used in the search query (or sub-query).
   */
  type IIndexUnusedReason = {
    /**
     * Specifies the base table involved in the reason that no search index was used.
     */
    baseTable?: ITableReference;
    /**
     * Specifies the high-level reason for the scenario when no search index was used.
     */
    code?:
      | 'CODE_UNSPECIFIED'
      | 'INDEX_CONFIG_NOT_AVAILABLE'
      | 'PENDING_INDEX_CREATION'
      | 'BASE_TABLE_TRUNCATED'
      | 'INDEX_CONFIG_MODIFIED'
      | 'TIME_TRAVEL_QUERY'
      | 'NO_PRUNING_POWER'
      | 'UNINDEXED_SEARCH_FIELDS'
      | 'UNSUPPORTED_SEARCH_PATTERN'
      | 'OPTIMIZED_WITH_MATERIALIZED_VIEW'
      | 'SECURED_BY_DATA_MASKING'
      | 'MISMATCHED_TEXT_ANALYZER'
      | 'BASE_TABLE_TOO_SMALL'
      | 'BASE_TABLE_TOO_LARGE'
      | 'ESTIMATED_PERFORMANCE_GAIN_TOO_LOW'
      | 'NOT_SUPPORTED_IN_STANDARD_EDITION'
      | 'INDEX_SUPPRESSED_BY_FUNCTION_OPTION'
      | 'INTERNAL_ERROR'
      | 'QUERY_CACHE_HIT'
      | 'OTHER_REASON';
    /**
     * Specifies the name of the unused search index, if available.
     */
    indexName?: string;
    /**
     * Free form human-readable reason for the scenario when no search index was used.
     */
    message?: string;
  };

  /**
   * Details about the input data change insight.
   */
  type IInputDataChange = {
    /**
     * Output only. Records read difference percentage compared to a previous run.
     */
    recordsReadDiffPercentage?: number;
  };

  /**
   * An array of int.
   */
  type IIntArray = {
    /**
     * Elements in the int array.
     */
    elements?: Array<string>;
  };

  /**
   * Search space for int array.
   */
  type IIntArrayHparamSearchSpace = {
    /**
     * Candidates for the int array parameter.
     */
    candidates?: Array<IIntArray>;
  };

  /**
   * Discrete candidates of an int hyperparameter.
   */
  type IIntCandidates = {
    /**
     * Candidates for the int parameter in increasing order.
     */
    candidates?: Array<string>;
  };

  /**
   * Search space for an int hyperparameter.
   */
  type IIntHparamSearchSpace = {
    /**
     * Candidates of the int hyperparameter.
     */
    candidates?: IIntCandidates;
    /**
     * Range of the int hyperparameter.
     */
    range?: IIntRange;
  };

  /**
   * Range of an int hyperparameter.
   */
  type IIntRange = {
    /**
     * Max value of the int parameter.
     */
    max?: string;
    /**
     * Min value of the int parameter.
     */
    min?: string;
  };

  /**
   * Information about a single iteration of the training run.
   */
  type IIterationResult = {
    /**
     * Arima result.
     */
    arimaResult?: IArimaResult;
    /**
     * Information about top clusters for clustering models.
     */
    clusterInfos?: Array<IClusterInfo>;
    /**
     * Time taken to run the iteration in milliseconds.
     */
    durationMs?: string;
    /**
     * Loss computed on the eval data at the end of iteration.
     */
    evalLoss?: number;
    /**
     * Index of the iteration, 0 based.
     */
    index?: number;
    /**
     * Learn rate used for this iteration.
     */
    learnRate?: number;
    /**
     * The information of the principal components.
     */
    principalComponentInfos?: Array<IPrincipalComponentInfo>;
    /**
     * Loss computed on the training data at the end of iteration.
     */
    trainingLoss?: number;
  };

  type IJob = {
    /**
     * Required. Describes the job configuration.
     */
    configuration?: IJobConfiguration;
    /**
     * Output only. A hash of this resource.
     */
    etag?: string;
    /**
     * Output only. Opaque ID field of the job.
     */
    id?: string;
    /**
     * Output only. If set, it provides the reason why a Job was created. If not set, it should be treated as the default: REQUESTED. This feature is not yet available. Jobs will always be created.
     */
    jobCreationReason?: IJobCreationReason;
    /**
     * Optional. Reference describing the unique-per-user name of the job.
     */
    jobReference?: IJobReference;
    /**
     * Output only. The type of the resource.
     */
    kind?: string;
    /**
     * Output only. [Full-projection-only] String representation of identity of requesting party. Populated for both first- and third-party identities. Only present for APIs that support third-party identities.
     */
    principal_subject?: string;
    /**
     * Output only. A URL that can be used to access the resource again.
     */
    selfLink?: string;
    /**
     * Output only. Information about the job, including starting time and ending time of the job.
     */
    statistics?: IJobStatistics;
    /**
     * Output only. The status of this job. Examine this value when polling an asynchronous job to see if the job is complete.
     */
    status?: IJobStatus;
    /**
     * Output only. Email address of the user who ran the job.
     */
    user_email?: string;
  };

  /**
   * Describes format of a jobs cancellation response.
   */
  type IJobCancelResponse = {
    /**
     * The final state of the job.
     */
    job?: IJob;
    /**
     * The resource type of the response.
     */
    kind?: string;
  };

  type IJobConfiguration = {
    /**
     * [Pick one] Copies a table.
     */
    copy?: IJobConfigurationTableCopy;
    /**
     * Optional. If set, don't actually run this job. A valid query will return a mostly empty response with some processing statistics, while an invalid query will return the same error it would if it wasn't a dry run. Behavior of non-query jobs is undefined.
     */
    dryRun?: boolean;
    /**
     * [Pick one] Configures an extract job.
     */
    extract?: IJobConfigurationExtract;
    /**
     * Optional. Job timeout in milliseconds. If this time limit is exceeded, BigQuery might attempt to stop the job.
     */
    jobTimeoutMs?: string;
    /**
     * Output only. The type of the job. Can be QUERY, LOAD, EXTRACT, COPY or UNKNOWN.
     */
    jobType?: string;
    /**
     * The labels associated with this job. You can use these to organize and group your jobs. Label keys and values can be no longer than 63 characters, can only contain lowercase letters, numeric characters, underscores and dashes. International characters are allowed. Label values are optional. Label keys must start with a letter and each label in the list must have a different key.
     */
    labels?: {[key: string]: string};
    /**
     * [Pick one] Configures a load job.
     */
    load?: IJobConfigurationLoad;
    /**
     * [Pick one] Configures a query job.
     */
    query?: IJobConfigurationQuery;
  };

  /**
   * JobConfigurationExtract configures a job that exports data from a BigQuery table into Google Cloud Storage.
   */
  type IJobConfigurationExtract = {
    /**
     * Optional. The compression type to use for exported files. Possible values include DEFLATE, GZIP, NONE, SNAPPY, and ZSTD. The default value is NONE. Not all compression formats are support for all file formats. DEFLATE is only supported for Avro. ZSTD is only supported for Parquet. Not applicable when extracting models.
     */
    compression?: string;
    /**
     * Optional. The exported file format. Possible values include CSV, NEWLINE_DELIMITED_JSON, PARQUET, or AVRO for tables and ML_TF_SAVED_MODEL or ML_XGBOOST_BOOSTER for models. The default value for tables is CSV. Tables with nested or repeated fields cannot be exported as CSV. The default value for models is ML_TF_SAVED_MODEL.
     */
    destinationFormat?: string;
    /**
     * [Pick one] DEPRECATED: Use destinationUris instead, passing only one URI as necessary. The fully-qualified Google Cloud Storage URI where the extracted table should be written.
     */
    destinationUri?: string;
    /**
     * [Pick one] A list of fully-qualified Google Cloud Storage URIs where the extracted table should be written.
     */
    destinationUris?: Array<string>;
    /**
     * Optional. When extracting data in CSV format, this defines the delimiter to use between fields in the exported data. Default is ','. Not applicable when extracting models.
     */
    fieldDelimiter?: string;
    /**
     * Optional. Model extract options only applicable when extracting models.
     */
    modelExtractOptions?: IModelExtractOptions;
    /**
     * Optional. Whether to print out a header row in the results. Default is true. Not applicable when extracting models.
     */
    printHeader?: boolean;
    /**
     * A reference to the model being exported.
     */
    sourceModel?: IModelReference;
    /**
     * A reference to the table being exported.
     */
    sourceTable?: ITableReference;
    /**
     * Whether to use logical types when extracting to AVRO format. Not applicable when extracting models.
     */
    useAvroLogicalTypes?: boolean;
  };

  /**
   * JobConfigurationLoad contains the configuration properties for loading data into a destination table.
   */
  type IJobConfigurationLoad = {
    /**
     * Optional. Accept rows that are missing trailing optional columns. The missing values are treated as nulls. If false, records with missing trailing columns are treated as bad records, and if there are too many bad records, an invalid error is returned in the job result. The default value is false. Only applicable to CSV, ignored for other formats.
     */
    allowJaggedRows?: boolean;
    /**
     * Indicates if BigQuery should allow quoted data sections that contain newline characters in a CSV file. The default value is false.
     */
    allowQuotedNewlines?: boolean;
    /**
     * Optional. Indicates if we should automatically infer the options and schema for CSV and JSON sources.
     */
    autodetect?: boolean;
    /**
     * Clustering specification for the destination table.
     */
    clustering?: IClustering;
    /**
     * Optional. Connection properties which can modify the load job behavior. Currently, only the 'session_id' connection property is supported, and is used to resolve _SESSION appearing as the dataset id.
     */
    connectionProperties?: Array<IConnectionProperty>;
    /**
     * Optional. Specifies whether the job is allowed to create new tables. The following values are supported: * CREATE_IF_NEEDED: If the table does not exist, BigQuery creates the table. * CREATE_NEVER: The table must already exist. If it does not, a 'notFound' error is returned in the job result. The default value is CREATE_IF_NEEDED. Creation, truncation and append actions occur as one atomic update upon job completion.
     */
    createDisposition?: string;
    /**
     * Optional. If this property is true, the job creates a new session using a randomly generated session_id. To continue using a created session with subsequent queries, pass the existing session identifier as a `ConnectionProperty` value. The session identifier is returned as part of the `SessionInfo` message within the query statistics. The new session's location will be set to `Job.JobReference.location` if it is present, otherwise it's set to the default location based on existing routing logic.
     */
    createSession?: boolean;
    /**
     * Defines the list of possible SQL data types to which the source decimal values are converted. This list and the precision and the scale parameters of the decimal field determine the target type. In the order of NUMERIC, BIGNUMERIC, and STRING, a type is picked if it is in the specified list and if it supports the precision and the scale. STRING supports all precision and scale values. If none of the listed types supports the precision and the scale, the type supporting the widest range in the specified list is picked, and if a value exceeds the supported range when reading the data, an error will be thrown. Example: Suppose the value of this field is ["NUMERIC", "BIGNUMERIC"]. If (precision,scale) is: * (38,9) -> NUMERIC; * (39,9) -> BIGNUMERIC (NUMERIC cannot hold 30 integer digits); * (38,10) -> BIGNUMERIC (NUMERIC cannot hold 10 fractional digits); * (76,38) -> BIGNUMERIC; * (77,38) -> BIGNUMERIC (error if value exeeds supported range). This field cannot contain duplicate types. The order of the types in this field is ignored. For example, ["BIGNUMERIC", "NUMERIC"] is the same as ["NUMERIC", "BIGNUMERIC"] and NUMERIC always takes precedence over BIGNUMERIC. Defaults to ["NUMERIC", "STRING"] for ORC and ["NUMERIC"] for the other file formats.
     */
    decimalTargetTypes?: Array<
      'DECIMAL_TARGET_TYPE_UNSPECIFIED' | 'NUMERIC' | 'BIGNUMERIC' | 'STRING'
    >;
    /**
     * Custom encryption configuration (e.g., Cloud KMS keys)
     */
    destinationEncryptionConfiguration?: IEncryptionConfiguration;
    /**
     * [Required] The destination table to load the data into.
     */
    destinationTable?: ITableReference;
    /**
     * Optional. [Experimental] Properties with which to create the destination table if it is new.
     */
    destinationTableProperties?: IDestinationTableProperties;
    /**
     * Optional. The character encoding of the data. The supported values are UTF-8, ISO-8859-1, UTF-16BE, UTF-16LE, UTF-32BE, and UTF-32LE. The default value is UTF-8. BigQuery decodes the data after the raw, binary data has been split using the values of the `quote` and `fieldDelimiter` properties. If you don't specify an encoding, or if you specify a UTF-8 encoding when the CSV file is not UTF-8 encoded, BigQuery attempts to convert the data to UTF-8. Generally, your data loads successfully, but it may not match byte-for-byte what you expect. To avoid this, specify the correct encoding by using the `--encoding` flag. If BigQuery can't convert a character other than the ASCII `0` character, BigQuery converts the character to the standard Unicode replacement character: �.
     */
    encoding?: string;
    /**
     * Optional. The separator character for fields in a CSV file. The separator is interpreted as a single byte. For files encoded in ISO-8859-1, any single character can be used as a separator. For files encoded in UTF-8, characters represented in decimal range 1-127 (U+0001-U+007F) can be used without any modification. UTF-8 characters encoded with multiple bytes (i.e. U+0080 and above) will have only the first byte used for separating fields. The remaining bytes will be treated as a part of the field. BigQuery also supports the escape sequence "\t" (U+0009) to specify a tab separator. The default value is comma (",", U+002C).
     */
    fieldDelimiter?: string;
    /**
     * Optional. Specifies how source URIs are interpreted for constructing the file set to load. By default, source URIs are expanded against the underlying storage. You can also specify manifest files to control how the file set is constructed. This option is only applicable to object storage systems.
     */
    fileSetSpecType?:
      | 'FILE_SET_SPEC_TYPE_FILE_SYSTEM_MATCH'
      | 'FILE_SET_SPEC_TYPE_NEW_LINE_DELIMITED_MANIFEST';
    /**
     * Optional. When set, configures hive partitioning support. Not all storage formats support hive partitioning -- requesting hive partitioning on an unsupported format will lead to an error, as will providing an invalid specification.
     */
    hivePartitioningOptions?: IHivePartitioningOptions;
    /**
     * Optional. Indicates if BigQuery should allow extra values that are not represented in the table schema. If true, the extra values are ignored. If false, records with extra columns are treated as bad records, and if there are too many bad records, an invalid error is returned in the job result. The default value is false. The sourceFormat property determines what BigQuery treats as an extra value: CSV: Trailing columns JSON: Named values that don't match any column names in the table schema Avro, Parquet, ORC: Fields in the file schema that don't exist in the table schema.
     */
    ignoreUnknownValues?: boolean;
    /**
     * Optional. Load option to be used together with source_format newline-delimited JSON to indicate that a variant of JSON is being loaded. To load newline-delimited GeoJSON, specify GEOJSON (and source_format must be set to NEWLINE_DELIMITED_JSON).
     */
    jsonExtension?: 'JSON_EXTENSION_UNSPECIFIED' | 'GEOJSON';
    /**
     * Optional. The maximum number of bad records that BigQuery can ignore when running the job. If the number of bad records exceeds this value, an invalid error is returned in the job result. The default value is 0, which requires that all records are valid. This is only supported for CSV and NEWLINE_DELIMITED_JSON file formats.
     */
    maxBadRecords?: number;
    /**
     * Optional. Specifies a string that represents a null value in a CSV file. For example, if you specify "\N", BigQuery interprets "\N" as a null value when loading a CSV file. The default value is the empty string. If you set this property to a custom value, BigQuery throws an error if an empty string is present for all data types except for STRING and BYTE. For STRING and BYTE columns, BigQuery interprets the empty string as an empty value.
     */
    nullMarker?: string;
    /**
     * Optional. Additional properties to set if sourceFormat is set to PARQUET.
     */
    parquetOptions?: IParquetOptions;
    /**
     * Optional. When sourceFormat is set to "CSV", this indicates whether the embedded ASCII control characters (the first 32 characters in the ASCII-table, from '\x00' to '\x1F') are preserved.
     */
    preserveAsciiControlCharacters?: boolean;
    /**
     * If sourceFormat is set to "DATASTORE_BACKUP", indicates which entity properties to load into BigQuery from a Cloud Datastore backup. Property names are case sensitive and must be top-level properties. If no properties are specified, BigQuery loads all properties. If any named property isn't found in the Cloud Datastore backup, an invalid error is returned in the job result.
     */
    projectionFields?: Array<string>;
    /**
     * Optional. The value that is used to quote data sections in a CSV file. BigQuery converts the string to ISO-8859-1 encoding, and then uses the first byte of the encoded string to split the data in its raw, binary state. The default value is a double-quote ('"'). If your data does not contain quoted sections, set the property value to an empty string. If your data contains quoted newline characters, you must also set the allowQuotedNewlines property to true. To include the specific quote character within a quoted value, precede it with an additional matching quote character. For example, if you want to escape the default character ' " ', use ' "" '. @default "
     */
    quote?: string;
    /**
     * Range partitioning specification for the destination table. Only one of timePartitioning and rangePartitioning should be specified.
     */
    rangePartitioning?: IRangePartitioning;
    /**
     * Optional. The user can provide a reference file with the reader schema. This file is only loaded if it is part of source URIs, but is not loaded otherwise. It is enabled for the following formats: AVRO, PARQUET, ORC.
     */
    referenceFileSchemaUri?: string;
    /**
     * Optional. The schema for the destination table. The schema can be omitted if the destination table already exists, or if you're loading data from Google Cloud Datastore.
     */
    schema?: ITableSchema;
    /**
     * [Deprecated] The inline schema. For CSV schemas, specify as "Field1:Type1[,Field2:Type2]*". For example, "foo:STRING, bar:INTEGER, baz:FLOAT".
     */
    schemaInline?: string;
    /**
     * [Deprecated] The format of the schemaInline property.
     */
    schemaInlineFormat?: string;
    /**
     * Allows the schema of the destination table to be updated as a side effect of the load job if a schema is autodetected or supplied in the job configuration. Schema update options are supported in two cases: when writeDisposition is WRITE_APPEND; when writeDisposition is WRITE_TRUNCATE and the destination table is a partition of a table, specified by partition decorators. For normal tables, WRITE_TRUNCATE will always overwrite the schema. One or more of the following values are specified: * ALLOW_FIELD_ADDITION: allow adding a nullable field to the schema. * ALLOW_FIELD_RELAXATION: allow relaxing a required field in the original schema to nullable.
     */
    schemaUpdateOptions?: Array<string>;
    /**
     * Optional. The number of rows at the top of a CSV file that BigQuery will skip when loading the data. The default value is 0. This property is useful if you have header rows in the file that should be skipped. When autodetect is on, the behavior is the following: * skipLeadingRows unspecified - Autodetect tries to detect headers in the first row. If they are not detected, the row is read as data. Otherwise data is read starting from the second row. * skipLeadingRows is 0 - Instructs autodetect that there are no headers and data should be read starting from the first row. * skipLeadingRows = N > 0 - Autodetect skips N-1 rows and tries to detect headers in row N. If headers are not detected, row N is just skipped. Otherwise row N is used to extract column names for the detected schema.
     */
    skipLeadingRows?: number;
    /**
     * Optional. The format of the data files. For CSV files, specify "CSV". For datastore backups, specify "DATASTORE_BACKUP". For newline-delimited JSON, specify "NEWLINE_DELIMITED_JSON". For Avro, specify "AVRO". For parquet, specify "PARQUET". For orc, specify "ORC". The default value is CSV.
     */
    sourceFormat?: string;
    /**
     * [Required] The fully-qualified URIs that point to your data in Google Cloud. For Google Cloud Storage URIs: Each URI can contain one '*' wildcard character and it must come after the 'bucket' name. Size limits related to load jobs apply to external data sources. For Google Cloud Bigtable URIs: Exactly one URI can be specified and it has be a fully specified and valid HTTPS URL for a Google Cloud Bigtable table. For Google Cloud Datastore backups: Exactly one URI can be specified. Also, the '*' wildcard character is not allowed.
     */
    sourceUris?: Array<string>;
    /**
     * Time-based partitioning specification for the destination table. Only one of timePartitioning and rangePartitioning should be specified.
     */
    timePartitioning?: ITimePartitioning;
    /**
     * Optional. If sourceFormat is set to "AVRO", indicates whether to interpret logical types as the corresponding BigQuery data type (for example, TIMESTAMP), instead of using the raw type (for example, INTEGER).
     */
    useAvroLogicalTypes?: boolean;
    /**
     * Optional. Specifies the action that occurs if the destination table already exists. The following values are supported: * WRITE_TRUNCATE: If the table already exists, BigQuery overwrites the data, removes the constraints and uses the schema from the load job. * WRITE_APPEND: If the table already exists, BigQuery appends the data to the table. * WRITE_EMPTY: If the table already exists and contains data, a 'duplicate' error is returned in the job result. The default value is WRITE_APPEND. Each action is atomic and only occurs if BigQuery is able to complete the job successfully. Creation, truncation and append actions occur as one atomic update upon job completion.
     */
    writeDisposition?: string;
  };

  /**
   * JobConfigurationQuery configures a BigQuery query job.
   */
  type IJobConfigurationQuery = {
    /**
     * Optional. If true and query uses legacy SQL dialect, allows the query to produce arbitrarily large result tables at a slight cost in performance. Requires destinationTable to be set. For GoogleSQL queries, this flag is ignored and large results are always allowed. However, you must still set destinationTable when result size exceeds the allowed maximum response size.
     */
    allowLargeResults?: boolean;
    /**
     * Clustering specification for the destination table.
     */
    clustering?: IClustering;
    /**
     * Connection properties which can modify the query behavior.
     */
    connectionProperties?: Array<IConnectionProperty>;
    /**
     * [Optional] Specifies whether the query should be executed as a continuous query. The default value is false.
     */
    continuous?: boolean;
    /**
     * Optional. Specifies whether the job is allowed to create new tables. The following values are supported: * CREATE_IF_NEEDED: If the table does not exist, BigQuery creates the table. * CREATE_NEVER: The table must already exist. If it does not, a 'notFound' error is returned in the job result. The default value is CREATE_IF_NEEDED. Creation, truncation and append actions occur as one atomic update upon job completion.
     */
    createDisposition?: string;
    /**
     * If this property is true, the job creates a new session using a randomly generated session_id. To continue using a created session with subsequent queries, pass the existing session identifier as a `ConnectionProperty` value. The session identifier is returned as part of the `SessionInfo` message within the query statistics. The new session's location will be set to `Job.JobReference.location` if it is present, otherwise it's set to the default location based on existing routing logic.
     */
    createSession?: boolean;
    /**
     * Optional. Specifies the default dataset to use for unqualified table names in the query. This setting does not alter behavior of unqualified dataset names. Setting the system variable `@@dataset_id` achieves the same behavior. See https://cloud.google.com/bigquery/docs/reference/system-variables for more information on system variables.
     */
    defaultDataset?: IDatasetReference;
    /**
     * Custom encryption configuration (e.g., Cloud KMS keys)
     */
    destinationEncryptionConfiguration?: IEncryptionConfiguration;
    /**
     * Optional. Describes the table where the query results should be stored. This property must be set for large results that exceed the maximum response size. For queries that produce anonymous (cached) results, this field will be populated by BigQuery.
     */
    destinationTable?: ITableReference;
    /**
     * Optional. If true and query uses legacy SQL dialect, flattens all nested and repeated fields in the query results. allowLargeResults must be true if this is set to false. For GoogleSQL queries, this flag is ignored and results are never flattened.
     */
    flattenResults?: boolean;
    /**
     * Optional. [Deprecated] Maximum billing tier allowed for this query. The billing tier controls the amount of compute resources allotted to the query, and multiplies the on-demand cost of the query accordingly. A query that runs within its allotted resources will succeed and indicate its billing tier in statistics.query.billingTier, but if the query exceeds its allotted resources, it will fail with billingTierLimitExceeded. WARNING: The billed byte amount can be multiplied by an amount up to this number! Most users should not need to alter this setting, and we recommend that you avoid introducing new uses of it.
     */
    maximumBillingTier?: number;
    /**
     * Limits the bytes billed for this job. Queries that will have bytes billed beyond this limit will fail (without incurring a charge). If unspecified, this will be set to your project default.
     */
    maximumBytesBilled?: string;
    /**
     * GoogleSQL only. Set to POSITIONAL to use positional (?) query parameters or to NAMED to use named (@myparam) query parameters in this query.
     */
    parameterMode?: string;
    /**
     * [Deprecated] This property is deprecated.
     */
    preserveNulls?: boolean;
    /**
     * Optional. Specifies a priority for the query. Possible values include INTERACTIVE and BATCH. The default value is INTERACTIVE.
     */
    priority?: string;
    /**
     * [Required] SQL query text to execute. The useLegacySql field can be used to indicate whether the query uses legacy SQL or GoogleSQL.
     */
    query?: string;
    /**
     * Query parameters for GoogleSQL queries.
     */
    queryParameters?: Array<IQueryParameter>;
    /**
     * Range partitioning specification for the destination table. Only one of timePartitioning and rangePartitioning should be specified.
     */
    rangePartitioning?: IRangePartitioning;
    /**
     * Allows the schema of the destination table to be updated as a side effect of the query job. Schema update options are supported in two cases: when writeDisposition is WRITE_APPEND; when writeDisposition is WRITE_TRUNCATE and the destination table is a partition of a table, specified by partition decorators. For normal tables, WRITE_TRUNCATE will always overwrite the schema. One or more of the following values are specified: * ALLOW_FIELD_ADDITION: allow adding a nullable field to the schema. * ALLOW_FIELD_RELAXATION: allow relaxing a required field in the original schema to nullable.
     */
    schemaUpdateOptions?: Array<string>;
    /**
     * Options controlling the execution of scripts.
     */
    scriptOptions?: IScriptOptions;
    /**
     * Output only. System variables for GoogleSQL queries. A system variable is output if the variable is settable and its value differs from the system default. "@@" prefix is not included in the name of the System variables.
     */
    systemVariables?: ISystemVariables;
    /**
     * Optional. You can specify external table definitions, which operate as ephemeral tables that can be queried. These definitions are configured using a JSON map, where the string key represents the table identifier, and the value is the corresponding external data configuration object.
     */
    tableDefinitions?: {[key: string]: IExternalDataConfiguration};
    /**
     * Time-based partitioning specification for the destination table. Only one of timePartitioning and rangePartitioning should be specified.
     */
    timePartitioning?: ITimePartitioning;
    /**
     * Optional. Specifies whether to use BigQuery's legacy SQL dialect for this query. The default value is true. If set to false, the query will use BigQuery's GoogleSQL: https://cloud.google.com/bigquery/sql-reference/ When useLegacySql is set to false, the value of flattenResults is ignored; query will be run as if flattenResults is false.
     */
    useLegacySql?: boolean;
    /**
     * Optional. Whether to look for the result in the query cache. The query cache is a best-effort cache that will be flushed whenever tables in the query are modified. Moreover, the query cache is only available when a query does not have a destination table specified. The default value is true.
     */
    useQueryCache?: boolean;
    /**
     * Describes user-defined function resources used in the query.
     */
    userDefinedFunctionResources?: Array<IUserDefinedFunctionResource>;
    /**
     * Optional. Specifies the action that occurs if the destination table already exists. The following values are supported: * WRITE_TRUNCATE: If the table already exists, BigQuery overwrites the data, removes the constraints, and uses the schema from the query result. * WRITE_APPEND: If the table already exists, BigQuery appends the data to the table. * WRITE_EMPTY: If the table already exists and contains data, a 'duplicate' error is returned in the job result. The default value is WRITE_EMPTY. Each action is atomic and only occurs if BigQuery is able to complete the job successfully. Creation, truncation and append actions occur as one atomic update upon job completion.
     */
    writeDisposition?: string;
  };

  /**
   * JobConfigurationTableCopy configures a job that copies data from one table to another. For more information on copying tables, see [Copy a table](https://cloud.google.com/bigquery/docs/managing-tables#copy-table).
   */
  type IJobConfigurationTableCopy = {
    /**
     * Optional. Specifies whether the job is allowed to create new tables. The following values are supported: * CREATE_IF_NEEDED: If the table does not exist, BigQuery creates the table. * CREATE_NEVER: The table must already exist. If it does not, a 'notFound' error is returned in the job result. The default value is CREATE_IF_NEEDED. Creation, truncation and append actions occur as one atomic update upon job completion.
     */
    createDisposition?: string;
    /**
     * Custom encryption configuration (e.g., Cloud KMS keys).
     */
    destinationEncryptionConfiguration?: IEncryptionConfiguration;
    /**
     * Optional. The time when the destination table expires. Expired tables will be deleted and their storage reclaimed.
     */
    destinationExpirationTime?: string;
    /**
     * [Required] The destination table.
     */
    destinationTable?: ITableReference;
    /**
     * Optional. Supported operation types in table copy job.
     */
    operationType?:
      | 'OPERATION_TYPE_UNSPECIFIED'
      | 'COPY'
      | 'SNAPSHOT'
      | 'RESTORE'
      | 'CLONE';
    /**
     * [Pick one] Source table to copy.
     */
    sourceTable?: ITableReference;
    /**
     * [Pick one] Source tables to copy.
     */
    sourceTables?: Array<ITableReference>;
    /**
     * Optional. Specifies the action that occurs if the destination table already exists. The following values are supported: * WRITE_TRUNCATE: If the table already exists, BigQuery overwrites the table data and uses the schema and table constraints from the source table. * WRITE_APPEND: If the table already exists, BigQuery appends the data to the table. * WRITE_EMPTY: If the table already exists and contains data, a 'duplicate' error is returned in the job result. The default value is WRITE_EMPTY. Each action is atomic and only occurs if BigQuery is able to complete the job successfully. Creation, truncation and append actions occur as one atomic update upon job completion.
     */
    writeDisposition?: string;
  };

  /**
   * Reason about why a Job was created from a [`jobs.query`](https://cloud.google.com/bigquery/docs/reference/rest/v2/jobs/query) method when used with `JOB_CREATION_OPTIONAL` Job creation mode. For [`jobs.insert`](https://cloud.google.com/bigquery/docs/reference/rest/v2/jobs/insert) method calls it will always be `REQUESTED`. This feature is not yet available. Jobs will always be created.
   */
  type IJobCreationReason = {
    /**
     * Output only. Specifies the high level reason why a Job was created.
     */
    code?:
      | 'CODE_UNSPECIFIED'
      | 'REQUESTED'
      | 'LONG_RUNNING'
      | 'LARGE_RESULTS'
      | 'OTHER';
  };

  /**
   * JobList is the response format for a jobs.list call.
   */
  type IJobList = {
    /**
     * A hash of this page of results.
     */
    etag?: string;
    /**
     * List of jobs that were requested.
     */
    jobs?: Array<{
      /**
       * Required. Describes the job configuration.
       */
      configuration?: IJobConfiguration;
      /**
       * A result object that will be present only if the job has failed.
       */
      errorResult?: IErrorProto;
      /**
       * Unique opaque ID of the job.
       */
      id?: string;
      /**
       * Unique opaque ID of the job.
       */
      jobReference?: IJobReference;
      /**
       * The resource type.
       */
      kind?: string;
      /**
       * [Full-projection-only] String representation of identity of requesting party. Populated for both first- and third-party identities. Only present for APIs that support third-party identities.
       */
      principal_subject?: string;
      /**
       * Running state of the job. When the state is DONE, errorResult can be checked to determine whether the job succeeded or failed.
       */
      state?: string;
      /**
       * Output only. Information about the job, including starting time and ending time of the job.
       */
      statistics?: IJobStatistics;
      /**
       * [Full-projection-only] Describes the status of this job.
       */
      status?: IJobStatus;
      /**
       * [Full-projection-only] Email address of the user who ran the job.
       */
      user_email?: string;
    }>;
    /**
     * The resource type of the response.
     */
    kind?: string;
    /**
     * A token to request the next page of results.
     */
    nextPageToken?: string;
    /**
     * A list of skipped locations that were unreachable. For more information about BigQuery locations, see: https://cloud.google.com/bigquery/docs/locations. Example: "europe-west5"
     */
    unreachable?: Array<string>;
  };

  /**
   * A job reference is a fully qualified identifier for referring to a job.
   */
  type IJobReference = {
    /**
     * Required. The ID of the job. The ID must contain only letters (a-z, A-Z), numbers (0-9), underscores (_), or dashes (-). The maximum length is 1,024 characters.
     */
    jobId?: string;
    /**
     * Optional. The geographic location of the job. The default value is US. For more information about BigQuery locations, see: https://cloud.google.com/bigquery/docs/locations
     */
    location?: string;
    /**
     * Required. The ID of the project containing this job.
     */
    projectId?: string;
  };

  /**
   * Statistics for a single job execution.
   */
  type IJobStatistics = {
    /**
     * Output only. [TrustedTester] Job progress (0.0 -> 1.0) for LOAD and EXTRACT jobs.
     */
    completionRatio?: number;
    /**
     * Output only. Statistics for a copy job.
     */
    copy?: IJobStatistics5;
    /**
     * Output only. Creation time of this job, in milliseconds since the epoch. This field will be present on all jobs.
     */
    creationTime?: string;
    /**
     * Output only. Statistics for data-masking. Present only for query and extract jobs.
     */
    dataMaskingStatistics?: IDataMaskingStatistics;
    /**
     * Output only. End time of this job, in milliseconds since the epoch. This field will be present whenever a job is in the DONE state.
     */
    endTime?: string;
    /**
     * Output only. Statistics for an extract job.
     */
    extract?: IJobStatistics4;
    /**
     * Output only. The duration in milliseconds of the execution of the final attempt of this job, as BigQuery may internally re-attempt to execute the job.
     */
    finalExecutionDurationMs?: string;
    /**
     * Output only. Statistics for a load job.
     */
    load?: IJobStatistics3;
    /**
     * Output only. Number of child jobs executed.
     */
    numChildJobs?: string;
    /**
     * Output only. If this is a child job, specifies the job ID of the parent.
     */
    parentJobId?: string;
    /**
     * Output only. Statistics for a query job.
     */
    query?: IJobStatistics2;
    /**
     * Output only. Quotas which delayed this job's start time.
     */
    quotaDeferments?: Array<string>;
    /**
     * Output only. Job resource usage breakdown by reservation. This field reported misleading information and will no longer be populated.
     */
    reservationUsage?: Array<{
      /**
       * Reservation name or "unreserved" for on-demand resources usage.
       */
      name?: string;
      /**
       * Total slot milliseconds used by the reservation for a particular job.
       */
      slotMs?: string;
    }>;
    /**
     * Output only. Name of the primary reservation assigned to this job. Note that this could be different than reservations reported in the reservation usage field if parent reservations were used to execute this job.
     */
    reservation_id?: string;
    /**
     * Output only. Statistics for row-level security. Present only for query and extract jobs.
     */
    rowLevelSecurityStatistics?: IRowLevelSecurityStatistics;
    /**
     * Output only. If this a child job of a script, specifies information about the context of this job within the script.
     */
    scriptStatistics?: IScriptStatistics;
    /**
     * Output only. Information of the session if this job is part of one.
     */
    sessionInfo?: ISessionInfo;
    /**
     * Output only. Start time of this job, in milliseconds since the epoch. This field will be present when the job transitions from the PENDING state to either RUNNING or DONE.
     */
    startTime?: string;
    /**
     * Output only. Total bytes processed for the job.
     */
    totalBytesProcessed?: string;
    /**
     * Output only. Slot-milliseconds for the job.
     */
    totalSlotMs?: string;
    /**
     * Output only. [Alpha] Information of the multi-statement transaction if this job is part of one. This property is only expected on a child job or a job that is in a session. A script parent job is not part of the transaction started in the script.
     */
    transactionInfo?: ITransactionInfo;
  };

  /**
   * Statistics for a query job.
   */
  type IJobStatistics2 = {
    /**
     * Output only. BI Engine specific Statistics.
     */
    biEngineStatistics?: IBiEngineStatistics;
    /**
     * Output only. Billing tier for the job. This is a BigQuery-specific concept which is not related to the Google Cloud notion of "free tier". The value here is a measure of the query's resource consumption relative to the amount of data scanned. For on-demand queries, the limit is 100, and all queries within this limit are billed at the standard on-demand rates. On-demand queries that exceed this limit will fail with a billingTierLimitExceeded error.
     */
    billingTier?: number;
    /**
     * Output only. Whether the query result was fetched from the query cache.
     */
    cacheHit?: boolean;
    /**
     * Output only. Referenced dataset for DCL statement.
     */
    dclTargetDataset?: IDatasetReference;
    /**
     * Output only. Referenced table for DCL statement.
     */
    dclTargetTable?: ITableReference;
    /**
     * Output only. Referenced view for DCL statement.
     */
    dclTargetView?: ITableReference;
    /**
     * Output only. The number of row access policies affected by a DDL statement. Present only for DROP ALL ROW ACCESS POLICIES queries.
     */
    ddlAffectedRowAccessPolicyCount?: string;
    /**
     * Output only. The table after rename. Present only for ALTER TABLE RENAME TO query.
     */
    ddlDestinationTable?: ITableReference;
    /**
     * Output only. The DDL operation performed, possibly dependent on the pre-existence of the DDL target.
     */
    ddlOperationPerformed?: string;
    /**
     * Output only. The DDL target dataset. Present only for CREATE/ALTER/DROP SCHEMA(dataset) queries.
     */
    ddlTargetDataset?: IDatasetReference;
    /**
     * Output only. [Beta] The DDL target routine. Present only for CREATE/DROP FUNCTION/PROCEDURE queries.
     */
    ddlTargetRoutine?: IRoutineReference;
    /**
     * Output only. The DDL target row access policy. Present only for CREATE/DROP ROW ACCESS POLICY queries.
     */
    ddlTargetRowAccessPolicy?: IRowAccessPolicyReference;
    /**
     * Output only. The DDL target table. Present only for CREATE/DROP TABLE/VIEW and DROP ALL ROW ACCESS POLICIES queries.
     */
    ddlTargetTable?: ITableReference;
    /**
     * Output only. Detailed statistics for DML statements INSERT, UPDATE, DELETE, MERGE or TRUNCATE.
     */
    dmlStats?: IDmlStatistics;
    /**
     * Output only. The original estimate of bytes processed for the job.
     */
    estimatedBytesProcessed?: string;
    /**
     * Output only. Stats for EXPORT DATA statement.
     */
    exportDataStatistics?: IExportDataStatistics;
    /**
     * Output only. Job cost breakdown as bigquery internal cost and external service costs.
     */
    externalServiceCosts?: Array<IExternalServiceCost>;
    /**
     * Output only. Statistics for a LOAD query.
     */
    loadQueryStatistics?: ILoadQueryStatistics;
    /**
     * Output only. Statistics of materialized views of a query job.
     */
    materializedViewStatistics?: IMaterializedViewStatistics;
    /**
     * Output only. Statistics of metadata cache usage in a query for BigLake tables.
     */
    metadataCacheStatistics?: IMetadataCacheStatistics;
    /**
     * Output only. Statistics of a BigQuery ML training job.
     */
    mlStatistics?: IMlStatistics;
    /**
     * Deprecated.
     */
    modelTraining?: IBigQueryModelTraining;
    /**
     * Deprecated.
     */
    modelTrainingCurrentIteration?: number;
    /**
     * Deprecated.
     */
    modelTrainingExpectedTotalIteration?: string;
    /**
     * Output only. The number of rows affected by a DML statement. Present only for DML statements INSERT, UPDATE or DELETE.
     */
    numDmlAffectedRows?: string;
    /**
     * Output only. Performance insights.
     */
    performanceInsights?: IPerformanceInsights;
    /**
     * Output only. Query optimization information for a QUERY job.
     */
    queryInfo?: IQueryInfo;
    /**
     * Output only. Describes execution plan for the query.
     */
    queryPlan?: Array<IExplainQueryStage>;
    /**
     * Output only. Referenced routines for the job.
     */
    referencedRoutines?: Array<IRoutineReference>;
    /**
     * Output only. Referenced tables for the job. Queries that reference more than 50 tables will not have a complete list.
     */
    referencedTables?: Array<ITableReference>;
    /**
     * Output only. Job resource usage breakdown by reservation. This field reported misleading information and will no longer be populated.
     */
    reservationUsage?: Array<{
      /**
       * Reservation name or "unreserved" for on-demand resources usage.
       */
      name?: string;
      /**
       * Total slot milliseconds used by the reservation for a particular job.
       */
      slotMs?: string;
    }>;
    /**
     * Output only. The schema of the results. Present only for successful dry run of non-legacy SQL queries.
     */
    schema?: ITableSchema;
    /**
     * Output only. Search query specific statistics.
     */
    searchStatistics?: ISearchStatistics;
    /**
     * Output only. Statistics of a Spark procedure job.
     */
    sparkStatistics?: ISparkStatistics;
    /**
     * Output only. The type of query statement, if valid. Possible values: * `SELECT`: [`SELECT`](/bigquery/docs/reference/standard-sql/query-syntax#select_list) statement. * `ASSERT`: [`ASSERT`](/bigquery/docs/reference/standard-sql/debugging-statements#assert) statement. * `INSERT`: [`INSERT`](/bigquery/docs/reference/standard-sql/dml-syntax#insert_statement) statement. * `UPDATE`: [`UPDATE`](/bigquery/docs/reference/standard-sql/query-syntax#update_statement) statement. * `DELETE`: [`DELETE`](/bigquery/docs/reference/standard-sql/data-manipulation-language) statement. * `MERGE`: [`MERGE`](/bigquery/docs/reference/standard-sql/data-manipulation-language) statement. * `CREATE_TABLE`: [`CREATE TABLE`](/bigquery/docs/reference/standard-sql/data-definition-language#create_table_statement) statement, without `AS SELECT`. * `CREATE_TABLE_AS_SELECT`: [`CREATE TABLE AS SELECT`](/bigquery/docs/reference/standard-sql/data-definition-language#query_statement) statement. * `CREATE_VIEW`: [`CREATE VIEW`](/bigquery/docs/reference/standard-sql/data-definition-language#create_view_statement) statement. * `CREATE_MODEL`: [`CREATE MODEL`](/bigquery-ml/docs/reference/standard-sql/bigqueryml-syntax-create#create_model_statement) statement. * `CREATE_MATERIALIZED_VIEW`: [`CREATE MATERIALIZED VIEW`](/bigquery/docs/reference/standard-sql/data-definition-language#create_materialized_view_statement) statement. * `CREATE_FUNCTION`: [`CREATE FUNCTION`](/bigquery/docs/reference/standard-sql/data-definition-language#create_function_statement) statement. * `CREATE_TABLE_FUNCTION`: [`CREATE TABLE FUNCTION`](/bigquery/docs/reference/standard-sql/data-definition-language#create_table_function_statement) statement. * `CREATE_PROCEDURE`: [`CREATE PROCEDURE`](/bigquery/docs/reference/standard-sql/data-definition-language#create_procedure) statement. * `CREATE_ROW_ACCESS_POLICY`: [`CREATE ROW ACCESS POLICY`](/bigquery/docs/reference/standard-sql/data-definition-language#create_row_access_policy_statement) statement. * `CREATE_SCHEMA`: [`CREATE SCHEMA`](/bigquery/docs/reference/standard-sql/data-definition-language#create_schema_statement) statement. * `CREATE_SNAPSHOT_TABLE`: [`CREATE SNAPSHOT TABLE`](/bigquery/docs/reference/standard-sql/data-definition-language#create_snapshot_table_statement) statement. * `CREATE_SEARCH_INDEX`: [`CREATE SEARCH INDEX`](/bigquery/docs/reference/standard-sql/data-definition-language#create_search_index_statement) statement. * `DROP_TABLE`: [`DROP TABLE`](/bigquery/docs/reference/standard-sql/data-definition-language#drop_table_statement) statement. * `DROP_EXTERNAL_TABLE`: [`DROP EXTERNAL TABLE`](/bigquery/docs/reference/standard-sql/data-definition-language#drop_external_table_statement) statement. * `DROP_VIEW`: [`DROP VIEW`](/bigquery/docs/reference/standard-sql/data-definition-language#drop_view_statement) statement. * `DROP_MODEL`: [`DROP MODEL`](/bigquery-ml/docs/reference/standard-sql/bigqueryml-syntax-drop-model) statement. * `DROP_MATERIALIZED_VIEW`: [`DROP MATERIALIZED VIEW`](/bigquery/docs/reference/standard-sql/data-definition-language#drop_materialized_view_statement) statement. * `DROP_FUNCTION` : [`DROP FUNCTION`](/bigquery/docs/reference/standard-sql/data-definition-language#drop_function_statement) statement. * `DROP_TABLE_FUNCTION` : [`DROP TABLE FUNCTION`](/bigquery/docs/reference/standard-sql/data-definition-language#drop_table_function) statement. * `DROP_PROCEDURE`: [`DROP PROCEDURE`](/bigquery/docs/reference/standard-sql/data-definition-language#drop_procedure_statement) statement. * `DROP_SEARCH_INDEX`: [`DROP SEARCH INDEX`](/bigquery/docs/reference/standard-sql/data-definition-language#drop_search_index) statement. * `DROP_SCHEMA`: [`DROP SCHEMA`](/bigquery/docs/reference/standard-sql/data-definition-language#drop_schema_statement) statement. * `DROP_SNAPSHOT_TABLE`: [`DROP SNAPSHOT TABLE`](/bigquery/docs/reference/standard-sql/data-definition-language#drop_snapshot_table_statement) statement. * `DROP_ROW_ACCESS_POLICY`: [`DROP [ALL] ROW ACCESS POLICY|POLICIES`](/bigquery/docs/reference/standard-sql/data-definition-language#drop_row_access_policy_statement) statement. * `ALTER_TABLE`: [`ALTER TABLE`](/bigquery/docs/reference/standard-sql/data-definition-language#alter_table_set_options_statement) statement. * `ALTER_VIEW`: [`ALTER VIEW`](/bigquery/docs/reference/standard-sql/data-definition-language#alter_view_set_options_statement) statement. * `ALTER_MATERIALIZED_VIEW`: [`ALTER MATERIALIZED VIEW`](/bigquery/docs/reference/standard-sql/data-definition-language#alter_materialized_view_set_options_statement) statement. * `ALTER_SCHEMA`: [`ALTER SCHEMA`](/bigquery/docs/reference/standard-sql/data-definition-language#aalter_schema_set_options_statement) statement. * `SCRIPT`: [`SCRIPT`](/bigquery/docs/reference/standard-sql/procedural-language). * `TRUNCATE_TABLE`: [`TRUNCATE TABLE`](/bigquery/docs/reference/standard-sql/dml-syntax#truncate_table_statement) statement. * `CREATE_EXTERNAL_TABLE`: [`CREATE EXTERNAL TABLE`](/bigquery/docs/reference/standard-sql/data-definition-language#create_external_table_statement) statement. * `EXPORT_DATA`: [`EXPORT DATA`](/bigquery/docs/reference/standard-sql/other-statements#export_data_statement) statement. * `EXPORT_MODEL`: [`EXPORT MODEL`](/bigquery-ml/docs/reference/standard-sql/bigqueryml-syntax-export-model) statement. * `LOAD_DATA`: [`LOAD DATA`](/bigquery/docs/reference/standard-sql/other-statements#load_data_statement) statement. * `CALL`: [`CALL`](/bigquery/docs/reference/standard-sql/procedural-language#call) statement.
     */
    statementType?: string;
    /**
     * Output only. Describes a timeline of job execution.
     */
    timeline?: Array<IQueryTimelineSample>;
    /**
     * Output only. If the project is configured to use on-demand pricing, then this field contains the total bytes billed for the job. If the project is configured to use flat-rate pricing, then you are not billed for bytes and this field is informational only.
     */
    totalBytesBilled?: string;
    /**
     * Output only. Total bytes processed for the job.
     */
    totalBytesProcessed?: string;
    /**
     * Output only. For dry-run jobs, totalBytesProcessed is an estimate and this field specifies the accuracy of the estimate. Possible values can be: UNKNOWN: accuracy of the estimate is unknown. PRECISE: estimate is precise. LOWER_BOUND: estimate is lower bound of what the query would cost. UPPER_BOUND: estimate is upper bound of what the query would cost.
     */
    totalBytesProcessedAccuracy?: string;
    /**
     * Output only. Total number of partitions processed from all partitioned tables referenced in the job.
     */
    totalPartitionsProcessed?: string;
    /**
     * Output only. Slot-milliseconds for the job.
     */
    totalSlotMs?: string;
    /**
     * Output only. Total bytes transferred for cross-cloud queries such as Cross Cloud Transfer and CREATE TABLE AS SELECT (CTAS).
     */
    transferredBytes?: string;
    /**
     * Output only. GoogleSQL only: list of undeclared query parameters detected during a dry run validation.
     */
    undeclaredQueryParameters?: Array<IQueryParameter>;
    /**
     * Output only. Search query specific statistics.
     */
    vectorSearchStatistics?: IVectorSearchStatistics;
  };

  /**
   * Statistics for a load job.
   */
  type IJobStatistics3 = {
    /**
     * Output only. The number of bad records encountered. Note that if the job has failed because of more bad records encountered than the maximum allowed in the load job configuration, then this number can be less than the total number of bad records present in the input data.
     */
    badRecords?: string;
    /**
     * Output only. Number of bytes of source data in a load job.
     */
    inputFileBytes?: string;
    /**
     * Output only. Number of source files in a load job.
     */
    inputFiles?: string;
    /**
     * Output only. Size of the loaded data in bytes. Note that while a load job is in the running state, this value may change.
     */
    outputBytes?: string;
    /**
     * Output only. Number of rows imported in a load job. Note that while an import job is in the running state, this value may change.
     */
    outputRows?: string;
    /**
     * Output only. Describes a timeline of job execution.
     */
    timeline?: Array<IQueryTimelineSample>;
  };

  /**
   * Statistics for an extract job.
   */
  type IJobStatistics4 = {
    /**
     * Output only. Number of files per destination URI or URI pattern specified in the extract configuration. These values will be in the same order as the URIs specified in the 'destinationUris' field.
     */
    destinationUriFileCounts?: Array<string>;
    /**
     * Output only. Number of user bytes extracted into the result. This is the byte count as computed by BigQuery for billing purposes and doesn't have any relationship with the number of actual result bytes extracted in the desired format.
     */
    inputBytes?: string;
    /**
     * Output only. Describes a timeline of job execution.
     */
    timeline?: Array<IQueryTimelineSample>;
  };

  /**
   * Statistics for a copy job.
   */
  type IJobStatistics5 = {
    /**
     * Output only. Number of logical bytes copied to the destination table.
     */
    copiedLogicalBytes?: string;
    /**
     * Output only. Number of rows copied to the destination table.
     */
    copiedRows?: string;
  };

  type IJobStatus = {
    /**
     * Output only. Final error result of the job. If present, indicates that the job has completed and was unsuccessful.
     */
    errorResult?: IErrorProto;
    /**
     * Output only. The first errors encountered during the running of the job. The final message includes the number of errors that caused the process to stop. Errors here do not necessarily mean that the job has not completed or was unsuccessful.
     */
    errors?: Array<IErrorProto>;
    /**
     * Output only. Running state of the job. Valid states include 'PENDING', 'RUNNING', and 'DONE'.
     */
    state?: string;
  };

  /**
   * Represents a single JSON object.
   */
  type IJsonObject = {[key: string]: IJsonValue};

  /**
   * Json Options for load and make external tables.
   */
  type IJsonOptions = {
    /**
     * Optional. The character encoding of the data. The supported values are UTF-8, UTF-16BE, UTF-16LE, UTF-32BE, and UTF-32LE. The default value is UTF-8.
     */
    encoding?: string;
  };

  type IJsonValue = any;

  /**
   * A dataset source type which refers to another BigQuery dataset.
   */
  type ILinkedDatasetSource = {
    /**
     * The source dataset reference contains project numbers and not project ids.
     */
    sourceDataset?: IDatasetReference;
  };

  /**
   * Response format for a single page when listing BigQuery ML models.
   */
  type IListModelsResponse = {
    /**
     * Models in the requested dataset. Only the following fields are populated: model_reference, model_type, creation_time, last_modified_time and labels.
     */
    models?: Array<IModel>;
    /**
     * A token to request the next page of results.
     */
    nextPageToken?: string;
  };

  /**
   * Describes the format of a single result page when listing routines.
   */
  type IListRoutinesResponse = {
    /**
     * A token to request the next page of results.
     */
    nextPageToken?: string;
    /**
     * Routines in the requested dataset. Unless read_mask is set in the request, only the following fields are populated: etag, project_id, dataset_id, routine_id, routine_type, creation_time, last_modified_time, language, and remote_function_options.
     */
    routines?: Array<IRoutine>;
  };

  /**
   * Response message for the ListRowAccessPolicies method.
   */
  type IListRowAccessPoliciesResponse = {
    /**
     * A token to request the next page of results.
     */
    nextPageToken?: string;
    /**
     * Row access policies on the requested table.
     */
    rowAccessPolicies?: Array<IRowAccessPolicy>;
  };

  /**
   * Statistics for a LOAD query.
   */
  type ILoadQueryStatistics = {
    /**
     * Output only. The number of bad records encountered while processing a LOAD query. Note that if the job has failed because of more bad records encountered than the maximum allowed in the load job configuration, then this number can be less than the total number of bad records present in the input data.
     */
    badRecords?: string;
    /**
     * Output only. This field is deprecated. The number of bytes of source data copied over the network for a `LOAD` query. `transferred_bytes` has the canonical value for physical transferred bytes, which is used for BigQuery Omni billing.
     */
    bytesTransferred?: string;
    /**
     * Output only. Number of bytes of source data in a LOAD query.
     */
    inputFileBytes?: string;
    /**
     * Output only. Number of source files in a LOAD query.
     */
    inputFiles?: string;
    /**
     * Output only. Size of the loaded data in bytes. Note that while a LOAD query is in the running state, this value may change.
     */
    outputBytes?: string;
    /**
     * Output only. Number of rows imported in a LOAD query. Note that while a LOAD query is in the running state, this value may change.
     */
    outputRows?: string;
  };

  /**
   * BigQuery-specific metadata about a location. This will be set on google.cloud.location.Location.metadata in Cloud Location API responses.
   */
  type ILocationMetadata = {
    /**
     * The legacy BigQuery location ID, e.g. “EU” for the “europe” location. This is for any API consumers that need the legacy “US” and “EU” locations.
     */
    legacyLocationId?: string;
  };

  /**
   * A materialized view considered for a query job.
   */
  type IMaterializedView = {
    /**
     * Whether the materialized view is chosen for the query. A materialized view can be chosen to rewrite multiple parts of the same query. If a materialized view is chosen to rewrite any part of the query, then this field is true, even if the materialized view was not chosen to rewrite others parts.
     */
    chosen?: boolean;
    /**
     * If present, specifies a best-effort estimation of the bytes saved by using the materialized view rather than its base tables.
     */
    estimatedBytesSaved?: string;
    /**
     * If present, specifies the reason why the materialized view was not chosen for the query.
     */
    rejectedReason?:
      | 'REJECTED_REASON_UNSPECIFIED'
      | 'NO_DATA'
      | 'COST'
      | 'BASE_TABLE_TRUNCATED'
      | 'BASE_TABLE_DATA_CHANGE'
      | 'BASE_TABLE_PARTITION_EXPIRATION_CHANGE'
      | 'BASE_TABLE_EXPIRED_PARTITION'
      | 'BASE_TABLE_INCOMPATIBLE_METADATA_CHANGE'
      | 'TIME_ZONE'
      | 'OUT_OF_TIME_TRAVEL_WINDOW'
      | 'BASE_TABLE_FINE_GRAINED_SECURITY_POLICY'
      | 'BASE_TABLE_TOO_STALE';
    /**
     * The candidate materialized view.
     */
    tableReference?: ITableReference;
  };

  /**
   * Definition and configuration of a materialized view.
   */
  type IMaterializedViewDefinition = {
    /**
     * Optional. This option declares authors intention to construct a materialized view that will not be refreshed incrementally.
     */
    allowNonIncrementalDefinition?: boolean;
    /**
     * Optional. Enable automatic refresh of the materialized view when the base table is updated. The default value is "true".
     */
    enableRefresh?: boolean;
    /**
     * Output only. The time when this materialized view was last refreshed, in milliseconds since the epoch.
     */
    lastRefreshTime?: string;
    /**
     * [Optional] Max staleness of data that could be returned when materizlized view is queried (formatted as Google SQL Interval type).
     */
    maxStaleness?: string;
    /**
     * Required. A query whose results are persisted.
     */
    query?: string;
    /**
     * Optional. The maximum frequency at which this materialized view will be refreshed. The default value is "1800000" (30 minutes).
     */
    refreshIntervalMs?: string;
  };

  /**
   * Statistics of materialized views considered in a query job.
   */
  type IMaterializedViewStatistics = {
    /**
     * Materialized views considered for the query job. Only certain materialized views are used. For a detailed list, see the child message. If many materialized views are considered, then the list might be incomplete.
     */
    materializedView?: Array<IMaterializedView>;
  };

  /**
   * Status of a materialized view. The last refresh timestamp status is omitted here, but is present in the MaterializedViewDefinition message.
   */
  type IMaterializedViewStatus = {
    /**
     * Output only. Error result of the last automatic refresh. If present, indicates that the last automatic refresh was unsuccessful.
     */
    lastRefreshStatus?: IErrorProto;
    /**
     * Output only. Refresh watermark of materialized view. The base tables' data were collected into the materialized view cache until this time.
     */
    refreshWatermark?: string;
  };

  /**
   * Statistics for metadata caching in BigLake tables.
   */
  type IMetadataCacheStatistics = {
    /**
     * Set for the Metadata caching eligible tables referenced in the query.
     */
    tableMetadataCacheUsage?: Array<ITableMetadataCacheUsage>;
  };

  /**
   * Job statistics specific to a BigQuery ML training job.
   */
  type IMlStatistics = {
    /**
     * Output only. Trials of a [hyperparameter tuning job](/bigquery-ml/docs/reference/standard-sql/bigqueryml-syntax-hp-tuning-overview) sorted by trial_id.
     */
    hparamTrials?: Array<IHparamTuningTrial>;
    /**
     * Results for all completed iterations. Empty for [hyperparameter tuning jobs](/bigquery-ml/docs/reference/standard-sql/bigqueryml-syntax-hp-tuning-overview).
     */
    iterationResults?: Array<IIterationResult>;
    /**
     * Output only. Maximum number of iterations specified as max_iterations in the 'CREATE MODEL' query. The actual number of iterations may be less than this number due to early stop.
     */
    maxIterations?: string;
    /**
     * Output only. The type of the model that is being trained.
     */
    modelType?:
      | 'MODEL_TYPE_UNSPECIFIED'
      | 'LINEAR_REGRESSION'
      | 'LOGISTIC_REGRESSION'
      | 'KMEANS'
      | 'MATRIX_FACTORIZATION'
      | 'DNN_CLASSIFIER'
      | 'TENSORFLOW'
      | 'DNN_REGRESSOR'
      | 'XGBOOST'
      | 'BOOSTED_TREE_REGRESSOR'
      | 'BOOSTED_TREE_CLASSIFIER'
      | 'ARIMA'
      | 'AUTOML_REGRESSOR'
      | 'AUTOML_CLASSIFIER'
      | 'PCA'
      | 'DNN_LINEAR_COMBINED_CLASSIFIER'
      | 'DNN_LINEAR_COMBINED_REGRESSOR'
      | 'AUTOENCODER'
      | 'ARIMA_PLUS'
      | 'ARIMA_PLUS_XREG'
      | 'RANDOM_FOREST_REGRESSOR'
      | 'RANDOM_FOREST_CLASSIFIER'
      | 'TENSORFLOW_LITE'
      | 'ONNX';
    /**
     * Output only. Training type of the job.
     */
    trainingType?:
      | 'TRAINING_TYPE_UNSPECIFIED'
      | 'SINGLE_TRAINING'
      | 'HPARAM_TUNING';
  };

  type IModel = {
    /**
     * The best trial_id across all training runs.
     */
    bestTrialId?: string;
    /**
     * Output only. The time when this model was created, in millisecs since the epoch.
     */
    creationTime?: string;
    /**
     * Output only. The default trial_id to use in TVFs when the trial_id is not passed in. For single-objective [hyperparameter tuning](/bigquery-ml/docs/reference/standard-sql/bigqueryml-syntax-hp-tuning-overview) models, this is the best trial ID. For multi-objective [hyperparameter tuning](/bigquery-ml/docs/reference/standard-sql/bigqueryml-syntax-hp-tuning-overview) models, this is the smallest trial ID among all Pareto optimal trials.
     */
    defaultTrialId?: string;
    /**
     * Optional. A user-friendly description of this model.
     */
    description?: string;
    /**
     * Custom encryption configuration (e.g., Cloud KMS keys). This shows the encryption configuration of the model data while stored in BigQuery storage. This field can be used with PatchModel to update encryption key for an already encrypted model.
     */
    encryptionConfiguration?: IEncryptionConfiguration;
    /**
     * Output only. A hash of this resource.
     */
    etag?: string;
    /**
     * Optional. The time when this model expires, in milliseconds since the epoch. If not present, the model will persist indefinitely. Expired models will be deleted and their storage reclaimed. The defaultTableExpirationMs property of the encapsulating dataset can be used to set a default expirationTime on newly created models.
     */
    expirationTime?: string;
    /**
     * Output only. Input feature columns for the model inference. If the model is trained with TRANSFORM clause, these are the input of the TRANSFORM clause.
     */
    featureColumns?: Array<IStandardSqlField>;
    /**
     * Optional. A descriptive name for this model.
     */
    friendlyName?: string;
    /**
     * Output only. All hyperparameter search spaces in this model.
     */
    hparamSearchSpaces?: IHparamSearchSpaces;
    /**
     * Output only. Trials of a [hyperparameter tuning](/bigquery-ml/docs/reference/standard-sql/bigqueryml-syntax-hp-tuning-overview) model sorted by trial_id.
     */
    hparamTrials?: Array<IHparamTuningTrial>;
    /**
     * Output only. Label columns that were used to train this model. The output of the model will have a "predicted_" prefix to these columns.
     */
    labelColumns?: Array<IStandardSqlField>;
    /**
     * The labels associated with this model. You can use these to organize and group your models. Label keys and values can be no longer than 63 characters, can only contain lowercase letters, numeric characters, underscores and dashes. International characters are allowed. Label values are optional. Label keys must start with a letter and each label in the list must have a different key.
     */
    labels?: {[key: string]: string};
    /**
     * Output only. The time when this model was last modified, in millisecs since the epoch.
     */
    lastModifiedTime?: string;
    /**
     * Output only. The geographic location where the model resides. This value is inherited from the dataset.
     */
    location?: string;
    /**
     * Required. Unique identifier for this model.
     */
    modelReference?: IModelReference;
    /**
     * Output only. Type of the model resource.
     */
    modelType?:
      | 'MODEL_TYPE_UNSPECIFIED'
      | 'LINEAR_REGRESSION'
      | 'LOGISTIC_REGRESSION'
      | 'KMEANS'
      | 'MATRIX_FACTORIZATION'
      | 'DNN_CLASSIFIER'
      | 'TENSORFLOW'
      | 'DNN_REGRESSOR'
      | 'XGBOOST'
      | 'BOOSTED_TREE_REGRESSOR'
      | 'BOOSTED_TREE_CLASSIFIER'
      | 'ARIMA'
      | 'AUTOML_REGRESSOR'
      | 'AUTOML_CLASSIFIER'
      | 'PCA'
      | 'DNN_LINEAR_COMBINED_CLASSIFIER'
      | 'DNN_LINEAR_COMBINED_REGRESSOR'
      | 'AUTOENCODER'
      | 'ARIMA_PLUS'
      | 'ARIMA_PLUS_XREG'
      | 'RANDOM_FOREST_REGRESSOR'
      | 'RANDOM_FOREST_CLASSIFIER'
      | 'TENSORFLOW_LITE'
      | 'ONNX';
    /**
     * Output only. For single-objective [hyperparameter tuning](/bigquery-ml/docs/reference/standard-sql/bigqueryml-syntax-hp-tuning-overview) models, it only contains the best trial. For multi-objective [hyperparameter tuning](/bigquery-ml/docs/reference/standard-sql/bigqueryml-syntax-hp-tuning-overview) models, it contains all Pareto optimal trials sorted by trial_id.
     */
    optimalTrialIds?: Array<string>;
    /**
     * Output only. Remote model info
     */
    remoteModelInfo?: IRemoteModelInfo;
    /**
     * Information for all training runs in increasing order of start_time.
     */
    trainingRuns?: Array<ITrainingRun>;
    /**
     * Output only. This field will be populated if a TRANSFORM clause was used to train a model. TRANSFORM clause (if used) takes feature_columns as input and outputs transform_columns. transform_columns then are used to train the model.
     */
    transformColumns?: Array<ITransformColumn>;
  };

  type IModelDefinition = {
    /**
     * Deprecated.
     */
    modelOptions?: {
      labels?: Array<string>;
      lossType?: string;
      modelType?: string;
    };
    /**
     * Deprecated.
     */
    trainingRuns?: Array<IBqmlTrainingRun>;
  };

  /**
   * Options related to model extraction.
   */
  type IModelExtractOptions = {
    /**
     * The 1-based ID of the trial to be exported from a hyperparameter tuning model. If not specified, the trial with id = [Model](/bigquery/docs/reference/rest/v2/models#resource:-model).defaultTrialId is exported. This field is ignored for models not trained with hyperparameter tuning.
     */
    trialId?: string;
  };

  /**
   * Id path of a model.
   */
  type IModelReference = {
    /**
     * Required. The ID of the dataset containing this model.
     */
    datasetId?: string;
    /**
     * Required. The ID of the model. The ID must contain only letters (a-z, A-Z), numbers (0-9), or underscores (_). The maximum length is 1,024 characters.
     */
    modelId?: string;
    /**
     * Required. The ID of the project containing this model.
     */
    projectId?: string;
  };

  /**
   * Evaluation metrics for multi-class classification/classifier models.
   */
  type IMultiClassClassificationMetrics = {
    /**
     * Aggregate classification metrics.
     */
    aggregateClassificationMetrics?: IAggregateClassificationMetrics;
    /**
     * Confusion matrix at different thresholds.
     */
    confusionMatrixList?: Array<IConfusionMatrix>;
  };

  /**
   * Parquet Options for load and make external tables.
   */
  type IParquetOptions = {
    /**
     * Optional. Indicates whether to use schema inference specifically for Parquet LIST logical type.
     */
    enableListInference?: boolean;
    /**
     * Optional. Indicates whether to infer Parquet ENUM logical type as STRING instead of BYTES by default.
     */
    enumAsString?: boolean;
  };

  /**
   * Performance insights for the job.
   */
  type IPerformanceInsights = {
    /**
     * Output only. Average execution ms of previous runs. Indicates the job ran slow compared to previous executions. To find previous executions, use INFORMATION_SCHEMA tables and filter jobs with same query hash.
     */
    avgPreviousExecutionMs?: string;
    /**
     * Output only. Query stage performance insights compared to previous runs, for diagnosing performance regression.
     */
    stagePerformanceChangeInsights?: Array<IStagePerformanceChangeInsight>;
    /**
     * Output only. Standalone query stage performance insights, for exploring potential improvements.
     */
    stagePerformanceStandaloneInsights?: Array<IStagePerformanceStandaloneInsight>;
  };

  /**
   * An Identity and Access Management (IAM) policy, which specifies access controls for Google Cloud resources. A `Policy` is a collection of `bindings`. A `binding` binds one or more `members`, or principals, to a single `role`. Principals can be user accounts, service accounts, Google groups, and domains (such as G Suite). A `role` is a named list of permissions; each `role` can be an IAM predefined role or a user-created custom role. For some types of Google Cloud resources, a `binding` can also specify a `condition`, which is a logical expression that allows access to a resource only if the expression evaluates to `true`. A condition can add constraints based on attributes of the request, the resource, or both. To learn which resources support conditions in their IAM policies, see the [IAM documentation](https://cloud.google.com/iam/help/conditions/resource-policies). **JSON example:** ``` { "bindings": [ { "role": "roles/resourcemanager.organizationAdmin", "members": [ "user:mike@example.com", "group:admins@example.com", "domain:google.com", "serviceAccount:my-project-id@appspot.gserviceaccount.com" ] }, { "role": "roles/resourcemanager.organizationViewer", "members": [ "user:eve@example.com" ], "condition": { "title": "expirable access", "description": "Does not grant access after Sep 2020", "expression": "request.time < timestamp('2020-10-01T00:00:00.000Z')", } } ], "etag": "BwWWja0YfJA=", "version": 3 } ``` **YAML example:** ``` bindings: - members: - user:mike@example.com - group:admins@example.com - domain:google.com - serviceAccount:my-project-id@appspot.gserviceaccount.com role: roles/resourcemanager.organizationAdmin - members: - user:eve@example.com role: roles/resourcemanager.organizationViewer condition: title: expirable access description: Does not grant access after Sep 2020 expression: request.time < timestamp('2020-10-01T00:00:00.000Z') etag: BwWWja0YfJA= version: 3 ``` For a description of IAM and its features, see the [IAM documentation](https://cloud.google.com/iam/docs/).
   */
  type IPolicy = {
    /**
     * Specifies cloud audit logging configuration for this policy.
     */
    auditConfigs?: Array<IAuditConfig>;
    /**
     * Associates a list of `members`, or principals, with a `role`. Optionally, may specify a `condition` that determines how and when the `bindings` are applied. Each of the `bindings` must contain at least one principal. The `bindings` in a `Policy` can refer to up to 1,500 principals; up to 250 of these principals can be Google groups. Each occurrence of a principal counts towards these limits. For example, if the `bindings` grant 50 different roles to `user:alice@example.com`, and not to any other principal, then you can add another 1,450 principals to the `bindings` in the `Policy`.
     */
    bindings?: Array<IBinding>;
    /**
     * `etag` is used for optimistic concurrency control as a way to help prevent simultaneous updates of a policy from overwriting each other. It is strongly suggested that systems make use of the `etag` in the read-modify-write cycle to perform policy updates in order to avoid race conditions: An `etag` is returned in the response to `getIamPolicy`, and systems are expected to put that etag in the request to `setIamPolicy` to ensure that their change will be applied to the same version of the policy. **Important:** If you use IAM Conditions, you must include the `etag` field whenever you call `setIamPolicy`. If you omit this field, then IAM allows you to overwrite a version `3` policy with a version `1` policy, and all of the conditions in the version `3` policy are lost.
     */
    etag?: string;
    /**
     * Specifies the format of the policy. Valid values are `0`, `1`, and `3`. Requests that specify an invalid value are rejected. Any operation that affects conditional role bindings must specify version `3`. This requirement applies to the following operations: * Getting a policy that includes a conditional role binding * Adding a conditional role binding to a policy * Changing a conditional role binding in a policy * Removing any role binding, with or without a condition, from a policy that includes conditions **Important:** If you use IAM Conditions, you must include the `etag` field whenever you call `setIamPolicy`. If you omit this field, then IAM allows you to overwrite a version `3` policy with a version `1` policy, and all of the conditions in the version `3` policy are lost. If a policy does not include any conditions, operations on that policy may specify any valid version or leave the field unset. To learn which resources support conditions in their IAM policies, see the [IAM documentation](https://cloud.google.com/iam/help/conditions/resource-policies).
     */
    version?: number;
  };

  /**
   * Principal component infos, used only for eigen decomposition based models, e.g., PCA. Ordered by explained_variance in the descending order.
   */
  type IPrincipalComponentInfo = {
    /**
     * The explained_variance is pre-ordered in the descending order to compute the cumulative explained variance ratio.
     */
    cumulativeExplainedVarianceRatio?: number;
    /**
     * Explained variance by this principal component, which is simply the eigenvalue.
     */
    explainedVariance?: number;
    /**
     * Explained_variance over the total explained variance.
     */
    explainedVarianceRatio?: number;
    /**
     * Id of the principal component.
     */
    principalComponentId?: string;
  };

  /**
   * Represents privacy policy that contains the privacy requirements specified by the data owner. Currently, this is only supported on views.
   */
  type IPrivacyPolicy = {
    /**
     * Optional. Policy used for aggregation thresholds.
     */
    aggregationThresholdPolicy?: IAggregationThresholdPolicy;
  };

  /**
   * Response object of ListProjects
   */
  type IProjectList = {
    /**
     * A hash of the page of results.
     */
    etag?: string;
    /**
     * The resource type of the response.
     */
    kind?: string;
    /**
     * Use this token to request the next page of results.
     */
    nextPageToken?: string;
    /**
     * Projects to which the user has at least READ access.
     */
    projects?: Array<{
      /**
       * A descriptive name for this project. A wrapper is used here because friendlyName can be set to the empty string.
       */
      friendlyName?: string;
      /**
       * An opaque ID of this project.
       */
      id?: string;
      /**
       * The resource type.
       */
      kind?: string;
      /**
       * The numeric ID of this project.
       */
      numericId?: string;
      /**
       * A unique reference to this project.
       */
      projectReference?: IProjectReference;
    }>;
    /**
     * The total number of projects in the page. A wrapper is used here because the field should still be in the response when the value is 0.
     */
    totalItems?: number;
  };

  /**
   * A unique reference to a project.
   */
  type IProjectReference = {
    /**
     * Required. ID of the project. Can be either the numeric ID or the assigned ID of the project.
     */
    projectId?: string;
  };

  /**
   * Query optimization information for a QUERY job.
   */
  type IQueryInfo = {
    /**
     * Output only. Information about query optimizations.
     */
    optimizationDetails?: {[key: string]: any};
  };

  /**
   * A parameter given to a query.
   */
  type IQueryParameter = {
    /**
     * Optional. If unset, this is a positional parameter. Otherwise, should be unique within a query.
     */
    name?: string;
    /**
     * Required. The type of this parameter.
     */
    parameterType?: IQueryParameterType;
    /**
     * Required. The value of this parameter.
     */
    parameterValue?: IQueryParameterValue;
  };

  /**
   * The type of a query parameter.
   */
  type IQueryParameterType = {
    /**
     * Optional. The type of the array's elements, if this is an array.
     */
    arrayType?: IQueryParameterType;
    /**
     * Optional. The element type of the range, if this is a range.
     */
    rangeElementType?: IQueryParameterType;
    /**
     * Optional. The types of the fields of this struct, in order, if this is a struct.
     */
    structTypes?: Array<{
      /**
       * Optional. Human-oriented description of the field.
       */
      description?: string;
      /**
       * Optional. The name of this field.
       */
      name?: string;
      /**
       * Required. The type of this field.
       */
      type?: IQueryParameterType;
    }>;
    /**
     * Required. The top level type of this field.
     */
    type?: string;
  };

  /**
   * The value of a query parameter.
   */
  type IQueryParameterValue = {
    /**
     * Optional. The array values, if this is an array type.
     */
    arrayValues?: Array<IQueryParameterValue>;
    /**
     * Optional. The range value, if this is a range type.
     */
    rangeValue?: IRangeValue;
    /**
     * The struct field values.
     */
    structValues?: {[key: string]: IQueryParameterValue};
    /**
     * Optional. The value of this value, if a simple scalar type.
     */
    value?: string;
  };

  /**
   * Describes the format of the jobs.query request.
   */
  type IQueryRequest = {
    /**
     * Optional. Connection properties which can modify the query behavior.
     */
    connectionProperties?: Array<IConnectionProperty>;
    /**
     * [Optional] Specifies whether the query should be executed as a continuous query. The default value is false.
     */
    continuous?: boolean;
    /**
     * Optional. If true, creates a new session using a randomly generated session_id. If false, runs query with an existing session_id passed in ConnectionProperty, otherwise runs query in non-session mode. The session location will be set to QueryRequest.location if it is present, otherwise it's set to the default location based on existing routing logic.
     */
    createSession?: boolean;
    /**
     * Optional. Specifies the default datasetId and projectId to assume for any unqualified table names in the query. If not set, all table names in the query string must be qualified in the format 'datasetId.tableId'.
     */
    defaultDataset?: IDatasetReference;
    /**
     * Optional. If set to true, BigQuery doesn't run the job. Instead, if the query is valid, BigQuery returns statistics about the job such as how many bytes would be processed. If the query is invalid, an error returns. The default value is false.
     */
    dryRun?: boolean;
    /**
<<<<<<< HEAD
=======
     * Optional. Output format adjustments.
     */
    formatOptions?: IDataFormatOptions;
    /**
>>>>>>> 024b1f6d
     * Optional. If not set, jobs are always required. If set, the query request will follow the behavior described JobCreationMode. This feature is not yet available. Jobs will always be created.
     */
    jobCreationMode?:
      | 'JOB_CREATION_MODE_UNSPECIFIED'
      | 'JOB_CREATION_REQUIRED'
      | 'JOB_CREATION_OPTIONAL';
    /**
     * The resource type of the request.
     */
    kind?: string;
    /**
     * Optional. The labels associated with this query. Labels can be used to organize and group query jobs. Label keys and values can be no longer than 63 characters, can only contain lowercase letters, numeric characters, underscores and dashes. International characters are allowed. Label keys must start with a letter and each label in the list must have a different key.
     */
    labels?: {[key: string]: string};
    /**
     * The geographic location where the job should run. See details at https://cloud.google.com/bigquery/docs/locations#specifying_your_location.
     */
    location?: string;
    /**
     * Optional. The maximum number of rows of data to return per page of results. Setting this flag to a small value such as 1000 and then paging through results might improve reliability when the query result set is large. In addition to this limit, responses are also limited to 10 MB. By default, there is no maximum row count, and only the byte limit applies.
     */
    maxResults?: number;
    /**
     * Optional. Limits the bytes billed for this query. Queries with bytes billed above this limit will fail (without incurring a charge). If unspecified, the project default is used.
     */
    maximumBytesBilled?: string;
    /**
     * GoogleSQL only. Set to POSITIONAL to use positional (?) query parameters or to NAMED to use named (@myparam) query parameters in this query.
     */
    parameterMode?: string;
    /**
     * This property is deprecated.
     */
    preserveNulls?: boolean;
    /**
     * Required. A query string to execute, using Google Standard SQL or legacy SQL syntax. Example: "SELECT COUNT(f1) FROM myProjectId.myDatasetId.myTableId".
     */
    query?: string;
    /**
     * Query parameters for GoogleSQL queries.
     */
    queryParameters?: Array<IQueryParameter>;
    /**
     * Optional. A unique user provided identifier to ensure idempotent behavior for queries. Note that this is different from the job_id. It has the following properties: 1. It is case-sensitive, limited to up to 36 ASCII characters. A UUID is recommended. 2. Read only queries can ignore this token since they are nullipotent by definition. 3. For the purposes of idempotency ensured by the request_id, a request is considered duplicate of another only if they have the same request_id and are actually duplicates. When determining whether a request is a duplicate of another request, all parameters in the request that may affect the result are considered. For example, query, connection_properties, query_parameters, use_legacy_sql are parameters that affect the result and are considered when determining whether a request is a duplicate, but properties like timeout_ms don't affect the result and are thus not considered. Dry run query requests are never considered duplicate of another request. 4. When a duplicate mutating query request is detected, it returns: a. the results of the mutation if it completes successfully within the timeout. b. the running operation if it is still in progress at the end of the timeout. 5. Its lifetime is limited to 15 minutes. In other words, if two requests are sent with the same request_id, but more than 15 minutes apart, idempotency is not guaranteed.
     */
    requestId?: string;
    /**
     * Optional. Optional: Specifies the maximum amount of time, in milliseconds, that the client is willing to wait for the query to complete. By default, this limit is 10 seconds (10,000 milliseconds). If the query is complete, the jobComplete field in the response is true. If the query has not yet completed, jobComplete is false. You can request a longer timeout period in the timeoutMs field. However, the call is not guaranteed to wait for the specified timeout; it typically returns after around 200 seconds (200,000 milliseconds), even if the query is not complete. If jobComplete is false, you can continue to wait for the query to complete by calling the getQueryResults method until the jobComplete field in the getQueryResults response is true.
     */
    timeoutMs?: number;
    /**
     * Specifies whether to use BigQuery's legacy SQL dialect for this query. The default value is true. If set to false, the query will use BigQuery's GoogleSQL: https://cloud.google.com/bigquery/sql-reference/ When useLegacySql is set to false, the value of flattenResults is ignored; query will be run as if flattenResults is false.
     */
    useLegacySql?: boolean;
    /**
     * Optional. Whether to look for the result in the query cache. The query cache is a best-effort cache that will be flushed whenever tables in the query are modified. The default value is true.
     */
    useQueryCache?: boolean;
  };

  type IQueryResponse = {
    /**
     * Whether the query result was fetched from the query cache.
     */
    cacheHit?: boolean;
    /**
     * Output only. Detailed statistics for DML statements INSERT, UPDATE, DELETE, MERGE or TRUNCATE.
     */
    dmlStats?: IDmlStatistics;
    /**
     * Output only. The first errors or warnings encountered during the running of the job. The final message includes the number of errors that caused the process to stop. Errors here do not necessarily mean that the job has completed or was unsuccessful. For more information about error messages, see [Error messages](https://cloud.google.com/bigquery/docs/error-messages).
     */
    errors?: Array<IErrorProto>;
    /**
     * Whether the query has completed or not. If rows or totalRows are present, this will always be true. If this is false, totalRows will not be available.
     */
    jobComplete?: boolean;
    /**
     * Optional. Only relevant when a job_reference is present in the response. If job_reference is not present it will always be unset. When job_reference is present, this field should be interpreted as follows: If set, it will provide the reason of why a Job was created. If not set, it should be treated as the default: REQUESTED. This feature is not yet available. Jobs will always be created.
     */
    jobCreationReason?: IJobCreationReason;
    /**
     * Reference to the Job that was created to run the query. This field will be present even if the original request timed out, in which case GetQueryResults can be used to read the results once the query has completed. Since this API only returns the first page of results, subsequent pages can be fetched via the same mechanism (GetQueryResults).
     */
    jobReference?: IJobReference;
    /**
     * The resource type.
     */
    kind?: string;
    /**
     * Output only. The number of rows affected by a DML statement. Present only for DML statements INSERT, UPDATE or DELETE.
     */
    numDmlAffectedRows?: string;
    /**
     * A token used for paging results. A non-empty token indicates that additional results are available. To see additional results, query the [`jobs.getQueryResults`](https://cloud.google.com/bigquery/docs/reference/rest/v2/jobs/getQueryResults) method. For more information, see [Paging through table data](https://cloud.google.com/bigquery/docs/paging-results).
     */
    pageToken?: string;
    /**
     * Query ID for the completed query. This ID will be auto-generated. This field is not yet available and it is currently not guaranteed to be populated.
     */
    queryId?: string;
    /**
     * An object with as many results as can be contained within the maximum permitted reply size. To get any additional rows, you can call GetQueryResults and specify the jobReference returned above.
     */
    rows?: Array<ITableRow>;
    /**
     * The schema of the results. Present only when the query completes successfully.
     */
    schema?: ITableSchema;
    /**
     * Output only. Information of the session if this job is part of one.
     */
    sessionInfo?: ISessionInfo;
    /**
     * The total number of bytes processed for this query. If this query was a dry run, this is the number of bytes that would be processed if the query were run.
     */
    totalBytesProcessed?: string;
    /**
     * The total number of rows in the complete query result set, which can be more than the number of rows in this single page of results.
     */
    totalRows?: string;
  };

  /**
   * Summary of the state of query execution at a given time.
   */
  type IQueryTimelineSample = {
    /**
     * Total number of active workers. This does not correspond directly to slot usage. This is the largest value observed since the last sample.
     */
    activeUnits?: string;
    /**
     * Total parallel units of work completed by this query.
     */
    completedUnits?: string;
    /**
     * Milliseconds elapsed since the start of query execution.
     */
    elapsedMs?: string;
    /**
     * Units of work that can be scheduled immediately. Providing additional slots for these units of work will accelerate the query, if no other query in the reservation needs additional slots.
     */
    estimatedRunnableUnits?: string;
    /**
     * Total units of work remaining for the query. This number can be revised (increased or decreased) while the query is running.
     */
    pendingUnits?: string;
    /**
     * Cumulative slot-ms consumed by the query.
     */
    totalSlotMs?: string;
  };

  type IRangePartitioning = {
    /**
     * Required. [Experimental] The table is partitioned by this field. The field must be a top-level NULLABLE/REQUIRED field. The only supported type is INTEGER/INT64.
     */
    field?: string;
    /**
     * [Experimental] Defines the ranges for range partitioning.
     */
    range?: {
      /**
       * [Experimental] The end of range partitioning, exclusive.
       */
      end?: string;
      /**
       * [Experimental] The width of each interval.
       */
      interval?: string;
      /**
       * [Experimental] The start of range partitioning, inclusive.
       */
      start?: string;
    };
  };

  /**
   * Represents the value of a range.
   */
  type IRangeValue = {
    /**
     * Optional. The end value of the range. A missing value represents an unbounded end.
     */
    end?: IQueryParameterValue;
    /**
     * Optional. The start value of the range. A missing value represents an unbounded start.
     */
    start?: IQueryParameterValue;
  };

  /**
   * Evaluation metrics used by weighted-ALS models specified by feedback_type=implicit.
   */
  type IRankingMetrics = {
    /**
     * Determines the goodness of a ranking by computing the percentile rank from the predicted confidence and dividing it by the original rank.
     */
    averageRank?: number;
    /**
     * Calculates a precision per user for all the items by ranking them and then averages all the precisions across all the users.
     */
    meanAveragePrecision?: number;
    /**
     * Similar to the mean squared error computed in regression and explicit recommendation models except instead of computing the rating directly, the output from evaluate is computed against a preference which is 1 or 0 depending on if the rating exists or not.
     */
    meanSquaredError?: number;
    /**
     * A metric to determine the goodness of a ranking calculated from the predicted confidence by comparing it to an ideal rank measured by the original ratings.
     */
    normalizedDiscountedCumulativeGain?: number;
  };

  /**
   * Evaluation metrics for regression and explicit feedback type matrix factorization models.
   */
  type IRegressionMetrics = {
    /**
     * Mean absolute error.
     */
    meanAbsoluteError?: number;
    /**
     * Mean squared error.
     */
    meanSquaredError?: number;
    /**
     * Mean squared log error.
     */
    meanSquaredLogError?: number;
    /**
     * Median absolute error.
     */
    medianAbsoluteError?: number;
    /**
     * R^2 score. This corresponds to r2_score in ML.EVALUATE.
     */
    rSquared?: number;
  };

  /**
   * Options for a remote user-defined function.
   */
  type IRemoteFunctionOptions = {
    /**
     * Fully qualified name of the user-provided connection object which holds the authentication information to send requests to the remote service. Format: ```"projects/{projectId}/locations/{locationId}/connections/{connectionId}"```
     */
    connection?: string;
    /**
     * Endpoint of the user-provided remote service, e.g. ```https://us-east1-my_gcf_project.cloudfunctions.net/remote_add```
     */
    endpoint?: string;
    /**
     * Max number of rows in each batch sent to the remote service. If absent or if 0, BigQuery dynamically decides the number of rows in a batch.
     */
    maxBatchingRows?: string;
    /**
     * User-defined context as a set of key/value pairs, which will be sent as function invocation context together with batched arguments in the requests to the remote service. The total number of bytes of keys and values must be less than 8KB.
     */
    userDefinedContext?: {[key: string]: string};
  };

  /**
   * Remote Model Info
   */
  type IRemoteModelInfo = {
    /**
     * Output only. Fully qualified name of the user-provided connection object of the remote model. Format: ```"projects/{project_id}/locations/{location_id}/connections/{connection_id}"```
     */
    connection?: string;
    /**
     * Output only. The endpoint for remote model.
     */
    endpoint?: string;
    /**
     * Output only. Max number of rows in each batch sent to the remote service. If unset, the number of rows in each batch is set dynamically.
     */
    maxBatchingRows?: string;
    /**
     * Output only. The model version for LLM.
     */
    remoteModelVersion?: string;
    /**
     * Output only. The remote service type for remote model.
     */
    remoteServiceType?:
      | 'REMOTE_SERVICE_TYPE_UNSPECIFIED'
      | 'CLOUD_AI_TRANSLATE_V3'
      | 'CLOUD_AI_VISION_V1'
      | 'CLOUD_AI_NATURAL_LANGUAGE_V1'
      | 'CLOUD_AI_SPEECH_TO_TEXT_V2';
    /**
     * Output only. The name of the speech recognizer to use for speech recognition. The expected format is `projects/{project}/locations/{location}/recognizers/{recognizer}`. Customers can specify this field at model creation. If not specified, a default recognizer `projects/{model project}/locations/global/recognizers/_` will be used. See more details at [recognizers](https://cloud.google.com/speech-to-text/v2/docs/reference/rest/v2/projects.locations.recognizers)
     */
    speechRecognizer?: string;
  };

  /**
   * A user-defined function or a stored procedure.
   */
  type IRoutine = {
    /**
     * Optional.
     */
    arguments?: Array<IArgument>;
    /**
     * Output only. The time when this routine was created, in milliseconds since the epoch.
     */
    creationTime?: string;
    /**
     * Optional. If set to `DATA_MASKING`, the function is validated and made available as a masking function. For more information, see [Create custom masking routines](https://cloud.google.com/bigquery/docs/user-defined-functions#custom-mask).
     */
    dataGovernanceType?: 'DATA_GOVERNANCE_TYPE_UNSPECIFIED' | 'DATA_MASKING';
    /**
     * Required. The body of the routine. For functions, this is the expression in the AS clause. If language=SQL, it is the substring inside (but excluding) the parentheses. For example, for the function created with the following statement: `CREATE FUNCTION JoinLines(x string, y string) as (concat(x, "\n", y))` The definition_body is `concat(x, "\n", y)` (\n is not replaced with linebreak). If language=JAVASCRIPT, it is the evaluated string in the AS clause. For example, for the function created with the following statement: `CREATE FUNCTION f() RETURNS STRING LANGUAGE js AS 'return "\n";\n'` The definition_body is `return "\n";\n` Note that both \n are replaced with linebreaks.
     */
    definitionBody?: string;
    /**
     * Optional. The description of the routine, if defined.
     */
    description?: string;
    /**
     * Optional. The determinism level of the JavaScript UDF, if defined.
     */
    determinismLevel?:
      | 'DETERMINISM_LEVEL_UNSPECIFIED'
      | 'DETERMINISTIC'
      | 'NOT_DETERMINISTIC';
    /**
     * Output only. A hash of this resource.
     */
    etag?: string;
    /**
     * Optional. If language = "JAVASCRIPT", this field stores the path of the imported JAVASCRIPT libraries.
     */
    importedLibraries?: Array<string>;
    /**
     * Optional. Defaults to "SQL" if remote_function_options field is absent, not set otherwise.
     */
    language?:
      | 'LANGUAGE_UNSPECIFIED'
      | 'SQL'
      | 'JAVASCRIPT'
      | 'PYTHON'
      | 'JAVA'
      | 'SCALA';
    /**
     * Output only. The time when this routine was last modified, in milliseconds since the epoch.
     */
    lastModifiedTime?: string;
    /**
     * Optional. Remote function specific options.
     */
    remoteFunctionOptions?: IRemoteFunctionOptions;
    /**
     * Optional. Can be set only if routine_type = "TABLE_VALUED_FUNCTION". If absent, the return table type is inferred from definition_body at query time in each query that references this routine. If present, then the columns in the evaluated table result will be cast to match the column types specified in return table type, at query time.
     */
    returnTableType?: IStandardSqlTableType;
    /**
     * Optional if language = "SQL"; required otherwise. Cannot be set if routine_type = "TABLE_VALUED_FUNCTION". If absent, the return type is inferred from definition_body at query time in each query that references this routine. If present, then the evaluated result will be cast to the specified returned type at query time. For example, for the functions created with the following statements: * `CREATE FUNCTION Add(x FLOAT64, y FLOAT64) RETURNS FLOAT64 AS (x + y);` * `CREATE FUNCTION Increment(x FLOAT64) AS (Add(x, 1));` * `CREATE FUNCTION Decrement(x FLOAT64) RETURNS FLOAT64 AS (Add(x, -1));` The return_type is `{type_kind: "FLOAT64"}` for `Add` and `Decrement`, and is absent for `Increment` (inferred as FLOAT64 at query time). Suppose the function `Add` is replaced by `CREATE OR REPLACE FUNCTION Add(x INT64, y INT64) AS (x + y);` Then the inferred return type of `Increment` is automatically changed to INT64 at query time, while the return type of `Decrement` remains FLOAT64.
     */
    returnType?: IStandardSqlDataType;
    /**
     * Required. Reference describing the ID of this routine.
     */
    routineReference?: IRoutineReference;
    /**
     * Required. The type of routine.
     */
    routineType?:
      | 'ROUTINE_TYPE_UNSPECIFIED'
      | 'SCALAR_FUNCTION'
      | 'PROCEDURE'
      | 'TABLE_VALUED_FUNCTION'
      | 'AGGREGATE_FUNCTION';
    /**
     * Optional. The security mode of the routine, if defined. If not defined, the security mode is automatically determined from the routine's configuration.
     */
    securityMode?: 'SECURITY_MODE_UNSPECIFIED' | 'DEFINER' | 'INVOKER';
    /**
     * Optional. Spark specific options.
     */
    sparkOptions?: ISparkOptions;
    /**
     * Optional. Use this option to catch many common errors. Error checking is not exhaustive, and successfully creating a procedure doesn't guarantee that the procedure will successfully execute at runtime. If `strictMode` is set to `TRUE`, the procedure body is further checked for errors such as non-existent tables or columns. The `CREATE PROCEDURE` statement fails if the body fails any of these checks. If `strictMode` is set to `FALSE`, the procedure body is checked only for syntax. For procedures that invoke themselves recursively, specify `strictMode=FALSE` to avoid non-existent procedure errors during validation. Default value is `TRUE`.
     */
    strictMode?: boolean;
  };

  /**
   * Id path of a routine.
   */
  type IRoutineReference = {
    /**
     * Required. The ID of the dataset containing this routine.
     */
    datasetId?: string;
    /**
     * Required. The ID of the project containing this routine.
     */
    projectId?: string;
    /**
     * Required. The ID of the routine. The ID must contain only letters (a-z, A-Z), numbers (0-9), or underscores (_). The maximum length is 256 characters.
     */
    routineId?: string;
  };

  /**
   * A single row in the confusion matrix.
   */
  type IRow = {
    /**
     * The original label of this row.
     */
    actualLabel?: string;
    /**
     * Info describing predicted label distribution.
     */
    entries?: Array<IEntry>;
  };

  /**
   * Represents access on a subset of rows on the specified table, defined by its filter predicate. Access to the subset of rows is controlled by its IAM policy.
   */
  type IRowAccessPolicy = {
    /**
     * Output only. The time when this row access policy was created, in milliseconds since the epoch.
     */
    creationTime?: string;
    /**
     * Output only. A hash of this resource.
     */
    etag?: string;
    /**
     * Required. A SQL boolean expression that represents the rows defined by this row access policy, similar to the boolean expression in a WHERE clause of a SELECT query on a table. References to other tables, routines, and temporary functions are not supported. Examples: region="EU" date_field = CAST('2019-9-27' as DATE) nullable_field is not NULL numeric_field BETWEEN 1.0 AND 5.0
     */
    filterPredicate?: string;
    /**
     * Output only. The time when this row access policy was last modified, in milliseconds since the epoch.
     */
    lastModifiedTime?: string;
    /**
     * Required. Reference describing the ID of this row access policy.
     */
    rowAccessPolicyReference?: IRowAccessPolicyReference;
  };

  /**
   * Id path of a row access policy.
   */
  type IRowAccessPolicyReference = {
    /**
     * Required. The ID of the dataset containing this row access policy.
     */
    datasetId?: string;
    /**
     * Required. The ID of the row access policy. The ID must contain only letters (a-z, A-Z), numbers (0-9), or underscores (_). The maximum length is 256 characters.
     */
    policyId?: string;
    /**
     * Required. The ID of the project containing this row access policy.
     */
    projectId?: string;
    /**
     * Required. The ID of the table containing this row access policy.
     */
    tableId?: string;
  };

  /**
   * Statistics for row-level security.
   */
  type IRowLevelSecurityStatistics = {
    /**
     * Whether any accessed data was protected by row access policies.
     */
    rowLevelSecurityApplied?: boolean;
  };

  /**
   * Options related to script execution.
   */
  type IScriptOptions = {
    /**
     * Determines which statement in the script represents the "key result", used to populate the schema and query results of the script job. Default is LAST.
     */
    keyResultStatement?:
      | 'KEY_RESULT_STATEMENT_KIND_UNSPECIFIED'
      | 'LAST'
      | 'FIRST_SELECT';
    /**
     * Limit on the number of bytes billed per statement. Exceeding this budget results in an error.
     */
    statementByteBudget?: string;
    /**
     * Timeout period for each statement in a script.
     */
    statementTimeoutMs?: string;
  };

  /**
   * Represents the location of the statement/expression being evaluated. Line and column numbers are defined as follows: - Line and column numbers start with one. That is, line 1 column 1 denotes the start of the script. - When inside a stored procedure, all line/column numbers are relative to the procedure body, not the script in which the procedure was defined. - Start/end positions exclude leading/trailing comments and whitespace. The end position always ends with a ";", when present. - Multi-byte Unicode characters are treated as just one column. - If the original script (or procedure definition) contains TAB characters, a tab "snaps" the indentation forward to the nearest multiple of 8 characters, plus 1. For example, a TAB on column 1, 2, 3, 4, 5, 6 , or 8 will advance the next character to column 9. A TAB on column 9, 10, 11, 12, 13, 14, 15, or 16 will advance the next character to column 17.
   */
  type IScriptStackFrame = {
    /**
     * Output only. One-based end column.
     */
    endColumn?: number;
    /**
     * Output only. One-based end line.
     */
    endLine?: number;
    /**
     * Output only. Name of the active procedure, empty if in a top-level script.
     */
    procedureId?: string;
    /**
     * Output only. One-based start column.
     */
    startColumn?: number;
    /**
     * Output only. One-based start line.
     */
    startLine?: number;
    /**
     * Output only. Text of the current statement/expression.
     */
    text?: string;
  };

  /**
   * Job statistics specific to the child job of a script.
   */
  type IScriptStatistics = {
    /**
     * Whether this child job was a statement or expression.
     */
    evaluationKind?: 'EVALUATION_KIND_UNSPECIFIED' | 'STATEMENT' | 'EXPRESSION';
    /**
     * Stack trace showing the line/column/procedure name of each frame on the stack at the point where the current evaluation happened. The leaf frame is first, the primary script is last. Never empty.
     */
    stackFrames?: Array<IScriptStackFrame>;
  };

  /**
   * Statistics for a search query. Populated as part of JobStatistics2.
   */
  type ISearchStatistics = {
    /**
     * When `indexUsageMode` is `UNUSED` or `PARTIALLY_USED`, this field explains why indexes were not used in all or part of the search query. If `indexUsageMode` is `FULLY_USED`, this field is not populated.
     */
    indexUnusedReasons?: Array<IIndexUnusedReason>;
    /**
     * Specifies the index usage mode for the query.
     */
    indexUsageMode?:
      | 'INDEX_USAGE_MODE_UNSPECIFIED'
      | 'UNUSED'
      | 'PARTIALLY_USED'
      | 'FULLY_USED';
  };

  /**
   * [Preview] Information related to sessions.
   */
  type ISessionInfo = {
    /**
     * Output only. The id of the session.
     */
    sessionId?: string;
  };

  /**
   * Request message for `SetIamPolicy` method.
   */
  type ISetIamPolicyRequest = {
    /**
     * REQUIRED: The complete policy to be applied to the `resource`. The size of the policy is limited to a few 10s of KB. An empty policy is a valid policy but certain Google Cloud services (such as Projects) might reject them.
     */
    policy?: IPolicy;
    /**
     * OPTIONAL: A FieldMask specifying which fields of the policy to modify. Only the fields in the mask will be modified. If no mask is provided, the following default mask is used: `paths: "bindings, etag"`
     */
    updateMask?: string;
  };

  /**
   * Information about base table and snapshot time of the snapshot.
   */
  type ISnapshotDefinition = {
    /**
     * Required. Reference describing the ID of the table that was snapshot.
     */
    baseTableReference?: ITableReference;
    /**
     * Required. The time at which the base table was snapshot. This value is reported in the JSON response using RFC3339 format.
     */
    snapshotTime?: string;
  };

  /**
   * Spark job logs can be filtered by these fields in Cloud Logging.
   */
  type ISparkLoggingInfo = {
    /**
     * Output only. Project ID where the Spark logs were written.
     */
    projectId?: string;
    /**
     * Output only. Resource type used for logging.
     */
    resourceType?: string;
  };

  /**
   * Options for a user-defined Spark routine.
   */
  type ISparkOptions = {
    /**
     * Archive files to be extracted into the working directory of each executor. For more information about Apache Spark, see [Apache Spark](https://spark.apache.org/docs/latest/index.html).
     */
    archiveUris?: Array<string>;
    /**
     * Fully qualified name of the user-provided Spark connection object. Format: ```"projects/{project_id}/locations/{location_id}/connections/{connection_id}"```
     */
    connection?: string;
    /**
     * Custom container image for the runtime environment.
     */
    containerImage?: string;
    /**
     * Files to be placed in the working directory of each executor. For more information about Apache Spark, see [Apache Spark](https://spark.apache.org/docs/latest/index.html).
     */
    fileUris?: Array<string>;
    /**
     * JARs to include on the driver and executor CLASSPATH. For more information about Apache Spark, see [Apache Spark](https://spark.apache.org/docs/latest/index.html).
     */
    jarUris?: Array<string>;
    /**
     * The fully qualified name of a class in jar_uris, for example, com.example.wordcount. Exactly one of main_class and main_jar_uri field should be set for Java/Scala language type.
     */
    mainClass?: string;
    /**
     * The main file/jar URI of the Spark application. Exactly one of the definition_body field and the main_file_uri field must be set for Python. Exactly one of main_class and main_file_uri field should be set for Java/Scala language type.
     */
    mainFileUri?: string;
    /**
     * Configuration properties as a set of key/value pairs, which will be passed on to the Spark application. For more information, see [Apache Spark](https://spark.apache.org/docs/latest/index.html) and the [procedure option list](https://cloud.google.com/bigquery/docs/reference/standard-sql/data-definition-language#procedure_option_list).
     */
    properties?: {[key: string]: string};
    /**
     * Python files to be placed on the PYTHONPATH for PySpark application. Supported file types: `.py`, `.egg`, and `.zip`. For more information about Apache Spark, see [Apache Spark](https://spark.apache.org/docs/latest/index.html).
     */
    pyFileUris?: Array<string>;
    /**
     * Runtime version. If not specified, the default runtime version is used.
     */
    runtimeVersion?: string;
  };

  /**
   * Statistics for a BigSpark query. Populated as part of JobStatistics2
   */
  type ISparkStatistics = {
    /**
     * Output only. Endpoints returned from Dataproc. Key list: - history_server_endpoint: A link to Spark job UI.
     */
    endpoints?: {[key: string]: string};
    /**
     * Output only. The Google Cloud Storage bucket that is used as the default filesystem by the Spark application. This fields is only filled when the Spark procedure uses the INVOKER security mode. It is inferred from the system variable @@spark_proc_properties.staging_bucket if it is provided. Otherwise, BigQuery creates a default staging bucket for the job and returns the bucket name in this field. Example: * `gs://[bucket_name]`
     */
    gcsStagingBucket?: string;
    /**
     * Output only. The Cloud KMS encryption key that is used to protect the resources created by the Spark job. If the Spark procedure uses DEFINER security mode, the Cloud KMS key is inferred from the Spark connection associated with the procedure if it is provided. Otherwise the key is inferred from the default key of the Spark connection's project if the CMEK organization policy is enforced. If the Spark procedure uses INVOKER security mode, the Cloud KMS encryption key is inferred from the system variable @@spark_proc_properties.kms_key_name if it is provided. Otherwise, the key is inferred fromt he default key of the BigQuery job's project if the CMEK organization policy is enforced. Example: * `projects/[kms_project_id]/locations/[region]/keyRings/[key_region]/cryptoKeys/[key]`
     */
    kmsKeyName?: string;
    /**
     * Output only. Logging info is used to generate a link to Cloud Logging.
     */
    loggingInfo?: ISparkLoggingInfo;
    /**
     * Output only. Spark job ID if a Spark job is created successfully.
     */
    sparkJobId?: string;
    /**
     * Output only. Location where the Spark job is executed. A location is selected by BigQueury for jobs configured to run in a multi-region.
     */
    sparkJobLocation?: string;
  };

  /**
   * Performance insights compared to the previous executions for a specific stage.
   */
  type IStagePerformanceChangeInsight = {
    /**
     * Output only. Input data change insight of the query stage.
     */
    inputDataChange?: IInputDataChange;
    /**
     * Output only. The stage id that the insight mapped to.
     */
    stageId?: string;
  };

  /**
   * Standalone performance insights for a specific stage.
   */
  type IStagePerformanceStandaloneInsight = {
    /**
     * Output only. If present, the stage had the following reasons for being disqualified from BI Engine execution.
     */
    biEngineReasons?: Array<IBiEngineReason>;
    /**
     * Output only. High cardinality joins in the stage.
     */
    highCardinalityJoins?: Array<IHighCardinalityJoin>;
    /**
     * Output only. True if the stage has insufficient shuffle quota.
     */
    insufficientShuffleQuota?: boolean;
    /**
     * Output only. True if the stage has a slot contention issue.
     */
    slotContention?: boolean;
    /**
     * Output only. The stage id that the insight mapped to.
     */
    stageId?: string;
  };

  /**
   * The data type of a variable such as a function argument. Examples include: * INT64: `{"typeKind": "INT64"}` * ARRAY: { "typeKind": "ARRAY", "arrayElementType": {"typeKind": "STRING"} } * STRUCT>: { "typeKind": "STRUCT", "structType": { "fields": [ { "name": "x", "type": {"typeKind": "STRING"} }, { "name": "y", "type": { "typeKind": "ARRAY", "arrayElementType": {"typeKind": "DATE"} } } ] } }
   */
  type IStandardSqlDataType = {
    /**
     * The type of the array's elements, if type_kind = "ARRAY".
     */
    arrayElementType?: IStandardSqlDataType;
    /**
     * The type of the range's elements, if type_kind = "RANGE".
     */
    rangeElementType?: IStandardSqlDataType;
    /**
     * The fields of this struct, in order, if type_kind = "STRUCT".
     */
    structType?: IStandardSqlStructType;
    /**
     * Required. The top level type of this field. Can be any GoogleSQL data type (e.g., "INT64", "DATE", "ARRAY").
     */
    typeKind?:
      | 'TYPE_KIND_UNSPECIFIED'
      | 'INT64'
      | 'BOOL'
      | 'FLOAT64'
      | 'STRING'
      | 'BYTES'
      | 'TIMESTAMP'
      | 'DATE'
      | 'TIME'
      | 'DATETIME'
      | 'INTERVAL'
      | 'GEOGRAPHY'
      | 'NUMERIC'
      | 'BIGNUMERIC'
      | 'JSON'
      | 'ARRAY'
      | 'STRUCT'
      | 'RANGE';
  };

  /**
   * A field or a column.
   */
  type IStandardSqlField = {
    /**
     * Optional. The name of this field. Can be absent for struct fields.
     */
    name?: string;
    /**
     * Optional. The type of this parameter. Absent if not explicitly specified (e.g., CREATE FUNCTION statement can omit the return type; in this case the output parameter does not have this "type" field).
     */
    type?: IStandardSqlDataType;
  };

  /**
   * The representation of a SQL STRUCT type.
   */
  type IStandardSqlStructType = {
    /**
     * Fields within the struct.
     */
    fields?: Array<IStandardSqlField>;
  };

  /**
   * A table type
   */
  type IStandardSqlTableType = {
    /**
     * The columns in this table type
     */
    columns?: Array<IStandardSqlField>;
  };

  type IStreamingbuffer = {
    /**
     * Output only. A lower-bound estimate of the number of bytes currently in the streaming buffer.
     */
    estimatedBytes?: string;
    /**
     * Output only. A lower-bound estimate of the number of rows currently in the streaming buffer.
     */
    estimatedRows?: string;
    /**
     * Output only. Contains the timestamp of the oldest entry in the streaming buffer, in milliseconds since the epoch, if the streaming buffer is available.
     */
    oldestEntryTime?: string;
  };

  /**
   * Search space for string and enum.
   */
  type IStringHparamSearchSpace = {
    /**
     * Canididates for the string or enum parameter in lower case.
     */
    candidates?: Array<string>;
  };

  /**
   * System variables given to a query.
   */
  type ISystemVariables = {
    /**
     * Output only. Data type for each system variable.
     */
    types?: {[key: string]: IStandardSqlDataType};
    /**
     * Output only. Value for each system variable.
     */
    values?: {[key: string]: any};
  };

  type ITable = {
    /**
     * Optional. Specifies the configuration of a BigLake managed table.
     */
    biglakeConfiguration?: IBigLakeConfiguration;
    /**
     * Output only. Contains information about the clone. This value is set via the clone operation.
     */
    cloneDefinition?: ICloneDefinition;
    /**
     * Clustering specification for the table. Must be specified with time-based partitioning, data in the table will be first partitioned and subsequently clustered.
     */
    clustering?: IClustering;
    /**
     * Output only. The time when this table was created, in milliseconds since the epoch.
     */
    creationTime?: string;
    /**
     * Optional. Defines the default collation specification of new STRING fields in the table. During table creation or update, if a STRING field is added to this table without explicit collation specified, then the table inherits the table default collation. A change to this field affects only fields added afterwards, and does not alter the existing fields. The following values are supported: * 'und:ci': undetermined locale, case insensitive. * '': empty string. Default to case-sensitive behavior.
     */
    defaultCollation?: string;
    /**
     * Optional. Defines the default rounding mode specification of new decimal fields (NUMERIC OR BIGNUMERIC) in the table. During table creation or update, if a decimal field is added to this table without an explicit rounding mode specified, then the field inherits the table default rounding mode. Changing this field doesn't affect existing fields.
     */
    defaultRoundingMode?:
      | 'ROUNDING_MODE_UNSPECIFIED'
      | 'ROUND_HALF_AWAY_FROM_ZERO'
      | 'ROUND_HALF_EVEN';
    /**
     * Optional. A user-friendly description of this table.
     */
    description?: string;
    /**
     * Custom encryption configuration (e.g., Cloud KMS keys).
     */
    encryptionConfiguration?: IEncryptionConfiguration;
    /**
     * Output only. A hash of this resource.
     */
    etag?: string;
    /**
     * Optional. The time when this table expires, in milliseconds since the epoch. If not present, the table will persist indefinitely. Expired tables will be deleted and their storage reclaimed. The defaultTableExpirationMs property of the encapsulating dataset can be used to set a default expirationTime on newly created tables.
     */
    expirationTime?: string;
    /**
     * Optional. Describes the data format, location, and other properties of a table stored outside of BigQuery. By defining these properties, the data source can then be queried as if it were a standard BigQuery table.
     */
    externalDataConfiguration?: IExternalDataConfiguration;
    /**
     * Optional. A descriptive name for this table.
     */
    friendlyName?: string;
    /**
     * Output only. An opaque ID uniquely identifying the table.
     */
    id?: string;
    /**
     * The type of resource ID.
     */
    kind?: string;
    /**
     * The labels associated with this table. You can use these to organize and group your tables. Label keys and values can be no longer than 63 characters, can only contain lowercase letters, numeric characters, underscores and dashes. International characters are allowed. Label values are optional. Label keys must start with a letter and each label in the list must have a different key.
     */
    labels?: {[key: string]: string};
    /**
     * Output only. The time when this table was last modified, in milliseconds since the epoch.
     */
    lastModifiedTime?: string;
    /**
     * Output only. The geographic location where the table resides. This value is inherited from the dataset.
     */
    location?: string;
    /**
     * Optional. The materialized view definition.
     */
    materializedView?: IMaterializedViewDefinition;
    /**
     * Output only. The materialized view status.
     */
    materializedViewStatus?: IMaterializedViewStatus;
    /**
     * Optional. The maximum staleness of data that could be returned when the table (or stale MV) is queried. Staleness encoded as a string encoding of sql IntervalValue type.
     */
    maxStaleness?: string;
    /**
     * Deprecated.
     */
    model?: IModelDefinition;
    /**
     * Output only. Number of logical bytes that are less than 90 days old.
     */
    numActiveLogicalBytes?: string;
    /**
     * Output only. Number of physical bytes less than 90 days old. This data is not kept in real time, and might be delayed by a few seconds to a few minutes.
     */
    numActivePhysicalBytes?: string;
    /**
     * Output only. The size of this table in logical bytes, excluding any data in the streaming buffer.
     */
    numBytes?: string;
    /**
     * Output only. The number of logical bytes in the table that are considered "long-term storage".
     */
    numLongTermBytes?: string;
    /**
     * Output only. Number of logical bytes that are more than 90 days old.
     */
    numLongTermLogicalBytes?: string;
    /**
     * Output only. Number of physical bytes more than 90 days old. This data is not kept in real time, and might be delayed by a few seconds to a few minutes.
     */
    numLongTermPhysicalBytes?: string;
    /**
     * Output only. The number of partitions present in the table or materialized view. This data is not kept in real time, and might be delayed by a few seconds to a few minutes.
     */
    numPartitions?: string;
    /**
     * Output only. The physical size of this table in bytes. This includes storage used for time travel.
     */
    numPhysicalBytes?: string;
    /**
     * Output only. The number of rows of data in this table, excluding any data in the streaming buffer.
     */
    numRows?: string;
    /**
     * Output only. Number of physical bytes used by time travel storage (deleted or changed data). This data is not kept in real time, and might be delayed by a few seconds to a few minutes.
     */
    numTimeTravelPhysicalBytes?: string;
    /**
     * Output only. Total number of logical bytes in the table or materialized view.
     */
    numTotalLogicalBytes?: string;
    /**
     * Output only. The physical size of this table in bytes. This also includes storage used for time travel. This data is not kept in real time, and might be delayed by a few seconds to a few minutes.
     */
    numTotalPhysicalBytes?: string;
    /**
     * If specified, configures range partitioning for this table.
     */
    rangePartitioning?: IRangePartitioning;
    /**
     * Optional. Output only. Table references of all replicas currently active on the table.
     */
    replicas?: Array<ITableReference>;
    /**
     * Optional. If set to true, queries over this table require a partition filter that can be used for partition elimination to be specified.
     */
    requirePartitionFilter?: boolean;
    /**
     * [Optional] The tags associated with this table. Tag keys are globally unique. See additional information on [tags](https://cloud.google.com/iam/docs/tags-access-control#definitions). An object containing a list of "key": value pairs. The key is the namespaced friendly name of the tag key, e.g. "12345/environment" where 12345 is parent id. The value is the friendly short name of the tag value, e.g. "production".
     */
    resourceTags?: {[key: string]: string};
    /**
     * Optional. Describes the schema of this table.
     */
    schema?: ITableSchema;
    /**
     * Output only. A URL that can be used to access this resource again.
     */
    selfLink?: string;
    /**
     * Output only. Contains information about the snapshot. This value is set via snapshot creation.
     */
    snapshotDefinition?: ISnapshotDefinition;
    /**
     * Output only. Contains information regarding this table's streaming buffer, if one is present. This field will be absent if the table is not being streamed to or if there is no data in the streaming buffer.
     */
    streamingBuffer?: IStreamingbuffer;
    /**
     * Optional. Tables Primary Key and Foreign Key information
     */
    tableConstraints?: ITableConstraints;
    /**
     * Required. Reference describing the ID of this table.
     */
    tableReference?: ITableReference;
    /**
     * Optional. Table replication info for table created `AS REPLICA` DDL like: `CREATE MATERIALIZED VIEW mv1 AS REPLICA OF src_mv`
     */
    tableReplicationInfo?: ITableReplicationInfo;
    /**
     * If specified, configures time-based partitioning for this table.
     */
    timePartitioning?: ITimePartitioning;
    /**
     * Output only. Describes the table type. The following values are supported: * `TABLE`: A normal BigQuery table. * `VIEW`: A virtual table defined by a SQL query. * `EXTERNAL`: A table that references data stored in an external storage system, such as Google Cloud Storage. * `MATERIALIZED_VIEW`: A precomputed view defined by a SQL query. * `SNAPSHOT`: An immutable BigQuery table that preserves the contents of a base table at a particular time. See additional information on [table snapshots](/bigquery/docs/table-snapshots-intro). The default value is `TABLE`.
     */
    type?: string;
    /**
     * Optional. The view definition.
     */
    view?: IViewDefinition;
  };

  type ITableCell = {v?: any};

  /**
   * The TableConstraints defines the primary key and foreign key.
   */
  type ITableConstraints = {
    /**
     * Optional. Present only if the table has a foreign key. The foreign key is not enforced.
     */
    foreignKeys?: Array<{
      /**
       * Required. The columns that compose the foreign key.
       */
      columnReferences?: Array<{
        /**
         * Required. The column in the primary key that are referenced by the referencing_column.
         */
        referencedColumn?: string;
        /**
         * Required. The column that composes the foreign key.
         */
        referencingColumn?: string;
      }>;
      /**
       * Optional. Set only if the foreign key constraint is named.
       */
      name?: string;
      referencedTable?: {
        datasetId?: string;
        projectId?: string;
        tableId?: string;
      };
    }>;
    /**
     * Represents the primary key constraint on a table's columns.
     */
    primaryKey?: {
      /**
       * Required. The columns that are composed of the primary key constraint.
       */
      columns?: Array<string>;
    };
  };

  /**
   * Request for sending a single streaming insert.
   */
  type ITableDataInsertAllRequest = {
    /**
     * Optional. Accept rows that contain values that do not match the schema. The unknown values are ignored. Default is false, which treats unknown values as errors.
     */
    ignoreUnknownValues?: boolean;
    /**
     * Optional. The resource type of the response. The value is not checked at the backend. Historically, it has been set to "bigquery#tableDataInsertAllRequest" but you are not required to set it.
     */
    kind?: string;
    rows?: Array<{
      /**
       * Insertion ID for best-effort deduplication. This feature is not recommended, and users seeking stronger insertion semantics are encouraged to use other mechanisms such as the BigQuery Write API.
       */
      insertId?: string;
      /**
       * Data for a single row.
       */
      json?: IJsonObject;
    }>;
    /**
     * Optional. Insert all valid rows of a request, even if invalid rows exist. The default value is false, which causes the entire request to fail if any invalid rows exist.
     */
    skipInvalidRows?: boolean;
    /**
     * Optional. If specified, treats the destination table as a base template, and inserts the rows into an instance table named "{destination}{templateSuffix}". BigQuery will manage creation of the instance table, using the schema of the base template table. See https://cloud.google.com/bigquery/streaming-data-into-bigquery#template-tables for considerations when working with templates tables.
     */
    templateSuffix?: string;
    /**
     * Optional. Unique request trace id. Used for debugging purposes only. It is case-sensitive, limited to up to 36 ASCII characters. A UUID is recommended.
     */
    traceId?: string;
  };

  /**
   * Describes the format of a streaming insert response.
   */
  type ITableDataInsertAllResponse = {
    /**
     * Describes specific errors encountered while processing the request.
     */
    insertErrors?: Array<{
      /**
       * Error information for the row indicated by the index property.
       */
      errors?: Array<IErrorProto>;
      /**
       * The index of the row that error applies to.
       */
      index?: number;
    }>;
    /**
     * Returns "bigquery#tableDataInsertAllResponse".
     */
    kind?: string;
  };

  type ITableDataList = {
    /**
     * A hash of this page of results.
     */
    etag?: string;
    /**
     * The resource type of the response.
     */
    kind?: string;
    /**
     * A token used for paging results. Providing this token instead of the startIndex parameter can help you retrieve stable results when an underlying table is changing.
     */
    pageToken?: string;
    /**
     * Rows of results.
     */
    rows?: Array<ITableRow>;
    /**
     * Total rows of the entire table. In order to show default value 0 we have to present it as string.
     */
    totalRows?: string;
  };

  /**
   * A field in TableSchema
   */
  type ITableFieldSchema = {
    /**
     * Deprecated.
     */
    categories?: {
      /**
       * Deprecated.
       */
      names?: Array<string>;
    };
    /**
     * Optional. Field collation can be set only when the type of field is STRING. The following values are supported: * 'und:ci': undetermined locale, case insensitive. * '': empty string. Default to case-sensitive behavior.
     */
    collation?: string;
    /**
     * Optional. A SQL expression to specify the [default value] (https://cloud.google.com/bigquery/docs/default-values) for this field.
     */
    defaultValueExpression?: string;
    /**
     * Optional. The field description. The maximum length is 1,024 characters.
     */
    description?: string;
    /**
     * Optional. Describes the nested schema fields if the type property is set to RECORD.
     */
    fields?: Array<ITableFieldSchema>;
    /**
     * Optional. Maximum length of values of this field for STRINGS or BYTES. If max_length is not specified, no maximum length constraint is imposed on this field. If type = "STRING", then max_length represents the maximum UTF-8 length of strings in this field. If type = "BYTES", then max_length represents the maximum number of bytes in this field. It is invalid to set this field if type ≠ "STRING" and ≠ "BYTES".
     */
    maxLength?: string;
    /**
     * Optional. The field mode. Possible values include NULLABLE, REQUIRED and REPEATED. The default value is NULLABLE.
     */
    mode?: string;
    /**
     * Required. The field name. The name must contain only letters (a-z, A-Z), numbers (0-9), or underscores (_), and must start with a letter or underscore. The maximum length is 300 characters.
     */
    name?: string;
    /**
     * Optional. The policy tags attached to this field, used for field-level access control. If not set, defaults to empty policy_tags.
     */
    policyTags?: {
      /**
       * A list of policy tag resource names. For example, "projects/1/locations/eu/taxonomies/2/policyTags/3". At most 1 policy tag is currently allowed.
       */
      names?: Array<string>;
    };
    /**
     * Optional. Precision (maximum number of total digits in base 10) and scale (maximum number of digits in the fractional part in base 10) constraints for values of this field for NUMERIC or BIGNUMERIC. It is invalid to set precision or scale if type ≠ "NUMERIC" and ≠ "BIGNUMERIC". If precision and scale are not specified, no value range constraint is imposed on this field insofar as values are permitted by the type. Values of this NUMERIC or BIGNUMERIC field must be in this range when: * Precision (P) and scale (S) are specified: [-10P-S + 10-S, 10P-S - 10-S] * Precision (P) is specified but not scale (and thus scale is interpreted to be equal to zero): [-10P + 1, 10P - 1]. Acceptable values for precision and scale if both are specified: * If type = "NUMERIC": 1 ≤ precision - scale ≤ 29 and 0 ≤ scale ≤ 9. * If type = "BIGNUMERIC": 1 ≤ precision - scale ≤ 38 and 0 ≤ scale ≤ 38. Acceptable values for precision if only precision is specified but not scale (and thus scale is interpreted to be equal to zero): * If type = "NUMERIC": 1 ≤ precision ≤ 29. * If type = "BIGNUMERIC": 1 ≤ precision ≤ 38. If scale is specified but not precision, then it is invalid.
     */
    precision?: string;
    /**
     * Represents the type of a field element.
     */
    rangeElementType?: {
      /**
       * Required. The type of a field element. See TableFieldSchema.type.
       */
      type?: string;
    };
    /**
     * Optional. Specifies the rounding mode to be used when storing values of NUMERIC and BIGNUMERIC type.
     */
    roundingMode?:
      | 'ROUNDING_MODE_UNSPECIFIED'
      | 'ROUND_HALF_AWAY_FROM_ZERO'
      | 'ROUND_HALF_EVEN';
    /**
     * Optional. See documentation for precision.
     */
    scale?: string;
    /**
     * Required. The field data type. Possible values include: * STRING * BYTES * INTEGER (or INT64) * FLOAT (or FLOAT64) * BOOLEAN (or BOOL) * TIMESTAMP * DATE * TIME * DATETIME * GEOGRAPHY * NUMERIC * BIGNUMERIC * JSON * RECORD (or STRUCT) Use of RECORD/STRUCT indicates that the field contains a nested schema.
     */
    type?: string;
  };

  /**
   * Partial projection of the metadata for a given table in a list response.
   */
  type ITableList = {
    /**
     * A hash of this page of results.
     */
    etag?: string;
    /**
     * The type of list.
     */
    kind?: string;
    /**
     * A token to request the next page of results.
     */
    nextPageToken?: string;
    /**
     * Tables in the requested dataset.
     */
    tables?: Array<{
      /**
       * Clustering specification for this table, if configured.
       */
      clustering?: IClustering;
      /**
       * Output only. The time when this table was created, in milliseconds since the epoch.
       */
      creationTime?: string;
      /**
       * The time when this table expires, in milliseconds since the epoch. If not present, the table will persist indefinitely. Expired tables will be deleted and their storage reclaimed.
       */
      expirationTime?: string;
      /**
       * The user-friendly name for this table.
       */
      friendlyName?: string;
      /**
       * An opaque ID of the table.
       */
      id?: string;
      /**
       * The resource type.
       */
      kind?: string;
      /**
       * The labels associated with this table. You can use these to organize and group your tables.
       */
      labels?: {[key: string]: string};
      /**
       * The range partitioning for this table.
       */
      rangePartitioning?: IRangePartitioning;
      /**
       * Optional. If set to true, queries including this table must specify a partition filter. This filter is used for partition elimination.
       */
      requirePartitionFilter?: boolean;
      /**
       * A reference uniquely identifying table.
       */
      tableReference?: ITableReference;
      /**
       * The time-based partitioning for this table.
       */
      timePartitioning?: ITimePartitioning;
      /**
       * The type of table.
       */
      type?: string;
      /**
       * Information about a logical view.
       */
      view?: {
        /**
         * Specifices the privacy policy for the view.
         */
        privacyPolicy?: IPrivacyPolicy;
        /**
         * True if view is defined in legacy SQL dialect, false if in GoogleSQL.
         */
        useLegacySql?: boolean;
      };
    }>;
    /**
     * The total number of tables in the dataset.
     */
    totalItems?: number;
  };

  /**
   * Table level detail on the usage of metadata caching. Only set for Metadata caching eligible tables referenced in the query.
   */
  type ITableMetadataCacheUsage = {
    /**
     * Free form human-readable reason metadata caching was unused for the job.
     */
    explanation?: string;
    /**
     * Metadata caching eligible table referenced in the query.
     */
    tableReference?: ITableReference;
    /**
     * [Table type](/bigquery/docs/reference/rest/v2/tables#Table.FIELDS.type).
     */
    tableType?: string;
    /**
     * Reason for not using metadata caching for the table.
     */
    unusedReason?:
      | 'UNUSED_REASON_UNSPECIFIED'
      | 'EXCEEDED_MAX_STALENESS'
      | 'METADATA_CACHING_NOT_ENABLED'
      | 'OTHER_REASON';
  };

  type ITableReference = {
    /**
     * Required. The ID of the dataset containing this table.
     */
    datasetId?: string;
    /**
     * Required. The ID of the project containing this table.
     */
    projectId?: string;
    /**
     * Required. The ID of the table. The ID can contain Unicode characters in category L (letter), M (mark), N (number), Pc (connector, including underscore), Pd (dash), and Zs (space). For more information, see [General Category](https://wikipedia.org/wiki/Unicode_character_property#General_Category). The maximum length is 1,024 characters. Certain operations allow suffixing of the table ID with a partition decorator, such as `sample_table$20190123`.
     */
    tableId?: string;
  };

  /**
   * Replication info of a table created using `AS REPLICA` DDL like: `CREATE MATERIALIZED VIEW mv1 AS REPLICA OF src_mv`
   */
  type ITableReplicationInfo = {
    /**
     * Optional. Output only. If source is a materialized view, this field signifies the last refresh time of the source.
     */
    replicatedSourceLastRefreshTime?: string;
    /**
     * Optional. Output only. Replication error that will permanently stopped table replication.
     */
    replicationError?: IErrorProto;
    /**
     * Required. Specifies the interval at which the source table is polled for updates.
     */
    replicationIntervalMs?: string;
    /**
     * Optional. Output only. Replication status of configured replication.
     */
    replicationStatus?:
      | 'REPLICATION_STATUS_UNSPECIFIED'
      | 'ACTIVE'
      | 'SOURCE_DELETED'
      | 'PERMISSION_DENIED'
      | 'UNSUPPORTED_CONFIGURATION';
    /**
     * Required. Source table reference that is replicated.
     */
    sourceTable?: ITableReference;
  };

  type ITableRow = {
    /**
     * Represents a single row in the result set, consisting of one or more fields.
     */
    f?: Array<ITableCell>;
  };

  /**
   * Schema of a table
   */
  type ITableSchema = {
    /**
     * Describes the fields in a table.
     */
    fields?: Array<ITableFieldSchema>;
  };

  /**
   * Request message for `TestIamPermissions` method.
   */
  type ITestIamPermissionsRequest = {
    /**
     * The set of permissions to check for the `resource`. Permissions with wildcards (such as `*` or `storage.*`) are not allowed. For more information see [IAM Overview](https://cloud.google.com/iam/docs/overview#permissions).
     */
    permissions?: Array<string>;
  };

  /**
   * Response message for `TestIamPermissions` method.
   */
  type ITestIamPermissionsResponse = {
    /**
     * A subset of `TestPermissionsRequest.permissions` that the caller is allowed.
     */
    permissions?: Array<string>;
  };

  type ITimePartitioning = {
    /**
     * Optional. Number of milliseconds for which to keep the storage for a partition. A wrapper is used here because 0 is an invalid value.
     */
    expirationMs?: string;
    /**
     * Optional. If not set, the table is partitioned by pseudo column '_PARTITIONTIME'; if set, the table is partitioned by this field. The field must be a top-level TIMESTAMP or DATE field. Its mode must be NULLABLE or REQUIRED. A wrapper is used here because an empty string is an invalid value.
     */
    field?: string;
    /**
     * If set to true, queries over this table require a partition filter that can be used for partition elimination to be specified. This field is deprecated; please set the field with the same name on the table itself instead. This field needs a wrapper because we want to output the default value, false, if the user explicitly set it.
     */
    requirePartitionFilter?: boolean;
    /**
     * Required. The supported types are DAY, HOUR, MONTH, and YEAR, which will generate one partition per day, hour, month, and year, respectively.
     */
    type?: string;
  };

  /**
   * Options used in model training.
   */
  type ITrainingOptions = {
    /**
     * Activation function of the neural nets.
     */
    activationFn?: string;
    /**
     * If true, detect step changes and make data adjustment in the input time series.
     */
    adjustStepChanges?: boolean;
    /**
     * Whether to use approximate feature contribution method in XGBoost model explanation for global explain.
     */
    approxGlobalFeatureContrib?: boolean;
    /**
     * Whether to enable auto ARIMA or not.
     */
    autoArima?: boolean;
    /**
     * The max value of the sum of non-seasonal p and q.
     */
    autoArimaMaxOrder?: string;
    /**
     * The min value of the sum of non-seasonal p and q.
     */
    autoArimaMinOrder?: string;
    /**
     * Whether to calculate class weights automatically based on the popularity of each label.
     */
    autoClassWeights?: boolean;
    /**
     * Batch size for dnn models.
     */
    batchSize?: string;
    /**
     * Booster type for boosted tree models.
     */
    boosterType?: 'BOOSTER_TYPE_UNSPECIFIED' | 'GBTREE' | 'DART';
    /**
     * Budget in hours for AutoML training.
     */
    budgetHours?: number;
    /**
     * Whether or not p-value test should be computed for this model. Only available for linear and logistic regression models.
     */
    calculatePValues?: boolean;
    /**
     * Categorical feature encoding method.
     */
    categoryEncodingMethod?:
      | 'ENCODING_METHOD_UNSPECIFIED'
      | 'ONE_HOT_ENCODING'
      | 'LABEL_ENCODING'
      | 'DUMMY_ENCODING';
    /**
     * If true, clean spikes and dips in the input time series.
     */
    cleanSpikesAndDips?: boolean;
    /**
     * Enums for color space, used for processing images in Object Table. See more details at https://www.tensorflow.org/io/tutorials/colorspace.
     */
    colorSpace?:
      | 'COLOR_SPACE_UNSPECIFIED'
      | 'RGB'
      | 'HSV'
      | 'YIQ'
      | 'YUV'
      | 'GRAYSCALE';
    /**
     * Subsample ratio of columns for each level for boosted tree models.
     */
    colsampleBylevel?: number;
    /**
     * Subsample ratio of columns for each node(split) for boosted tree models.
     */
    colsampleBynode?: number;
    /**
     * Subsample ratio of columns when constructing each tree for boosted tree models.
     */
    colsampleBytree?: number;
    /**
     * Type of normalization algorithm for boosted tree models using dart booster.
     */
    dartNormalizeType?: 'DART_NORMALIZE_TYPE_UNSPECIFIED' | 'TREE' | 'FOREST';
    /**
     * The data frequency of a time series.
     */
    dataFrequency?:
      | 'DATA_FREQUENCY_UNSPECIFIED'
      | 'AUTO_FREQUENCY'
      | 'YEARLY'
      | 'QUARTERLY'
      | 'MONTHLY'
      | 'WEEKLY'
      | 'DAILY'
      | 'HOURLY'
      | 'PER_MINUTE';
    /**
     * The column to split data with. This column won't be used as a feature. 1. When data_split_method is CUSTOM, the corresponding column should be boolean. The rows with true value tag are eval data, and the false are training data. 2. When data_split_method is SEQ, the first DATA_SPLIT_EVAL_FRACTION rows (from smallest to largest) in the corresponding column are used as training data, and the rest are eval data. It respects the order in Orderable data types: https://cloud.google.com/bigquery/docs/reference/standard-sql/data-types#data-type-properties
     */
    dataSplitColumn?: string;
    /**
     * The fraction of evaluation data over the whole input data. The rest of data will be used as training data. The format should be double. Accurate to two decimal places. Default value is 0.2.
     */
    dataSplitEvalFraction?: number;
    /**
     * The data split type for training and evaluation, e.g. RANDOM.
     */
    dataSplitMethod?:
      | 'DATA_SPLIT_METHOD_UNSPECIFIED'
      | 'RANDOM'
      | 'CUSTOM'
      | 'SEQUENTIAL'
      | 'NO_SPLIT'
      | 'AUTO_SPLIT';
    /**
     * If true, perform decompose time series and save the results.
     */
    decomposeTimeSeries?: boolean;
    /**
     * Distance type for clustering models.
     */
    distanceType?: 'DISTANCE_TYPE_UNSPECIFIED' | 'EUCLIDEAN' | 'COSINE';
    /**
     * Dropout probability for dnn models.
     */
    dropout?: number;
    /**
     * Whether to stop early when the loss doesn't improve significantly any more (compared to min_relative_progress). Used only for iterative training algorithms.
     */
    earlyStop?: boolean;
    /**
     * If true, enable global explanation during training.
     */
    enableGlobalExplain?: boolean;
    /**
     * Feedback type that specifies which algorithm to run for matrix factorization.
     */
    feedbackType?: 'FEEDBACK_TYPE_UNSPECIFIED' | 'IMPLICIT' | 'EXPLICIT';
    /**
     * Whether the model should include intercept during model training.
     */
    fitIntercept?: boolean;
    /**
     * Hidden units for dnn models.
     */
    hiddenUnits?: Array<string>;
    /**
     * The geographical region based on which the holidays are considered in time series modeling. If a valid value is specified, then holiday effects modeling is enabled.
     */
    holidayRegion?:
      | 'HOLIDAY_REGION_UNSPECIFIED'
      | 'GLOBAL'
      | 'NA'
      | 'JAPAC'
      | 'EMEA'
      | 'LAC'
      | 'AE'
      | 'AR'
      | 'AT'
      | 'AU'
      | 'BE'
      | 'BR'
      | 'CA'
      | 'CH'
      | 'CL'
      | 'CN'
      | 'CO'
      | 'CS'
      | 'CZ'
      | 'DE'
      | 'DK'
      | 'DZ'
      | 'EC'
      | 'EE'
      | 'EG'
      | 'ES'
      | 'FI'
      | 'FR'
      | 'GB'
      | 'GR'
      | 'HK'
      | 'HU'
      | 'ID'
      | 'IE'
      | 'IL'
      | 'IN'
      | 'IR'
      | 'IT'
      | 'JP'
      | 'KR'
      | 'LV'
      | 'MA'
      | 'MX'
      | 'MY'
      | 'NG'
      | 'NL'
      | 'NO'
      | 'NZ'
      | 'PE'
      | 'PH'
      | 'PK'
      | 'PL'
      | 'PT'
      | 'RO'
      | 'RS'
      | 'RU'
      | 'SA'
      | 'SE'
      | 'SG'
      | 'SI'
      | 'SK'
      | 'TH'
      | 'TR'
      | 'TW'
      | 'UA'
      | 'US'
      | 'VE'
      | 'VN'
      | 'ZA';
    /**
     * A list of geographical regions that are used for time series modeling.
     */
    holidayRegions?: Array<
      | 'HOLIDAY_REGION_UNSPECIFIED'
      | 'GLOBAL'
      | 'NA'
      | 'JAPAC'
      | 'EMEA'
      | 'LAC'
      | 'AE'
      | 'AR'
      | 'AT'
      | 'AU'
      | 'BE'
      | 'BR'
      | 'CA'
      | 'CH'
      | 'CL'
      | 'CN'
      | 'CO'
      | 'CS'
      | 'CZ'
      | 'DE'
      | 'DK'
      | 'DZ'
      | 'EC'
      | 'EE'
      | 'EG'
      | 'ES'
      | 'FI'
      | 'FR'
      | 'GB'
      | 'GR'
      | 'HK'
      | 'HU'
      | 'ID'
      | 'IE'
      | 'IL'
      | 'IN'
      | 'IR'
      | 'IT'
      | 'JP'
      | 'KR'
      | 'LV'
      | 'MA'
      | 'MX'
      | 'MY'
      | 'NG'
      | 'NL'
      | 'NO'
      | 'NZ'
      | 'PE'
      | 'PH'
      | 'PK'
      | 'PL'
      | 'PT'
      | 'RO'
      | 'RS'
      | 'RU'
      | 'SA'
      | 'SE'
      | 'SG'
      | 'SI'
      | 'SK'
      | 'TH'
      | 'TR'
      | 'TW'
      | 'UA'
      | 'US'
      | 'VE'
      | 'VN'
      | 'ZA'
    >;
    /**
     * The number of periods ahead that need to be forecasted.
     */
    horizon?: string;
    /**
     * The target evaluation metrics to optimize the hyperparameters for.
     */
    hparamTuningObjectives?: Array<
      | 'HPARAM_TUNING_OBJECTIVE_UNSPECIFIED'
      | 'MEAN_ABSOLUTE_ERROR'
      | 'MEAN_SQUARED_ERROR'
      | 'MEAN_SQUARED_LOG_ERROR'
      | 'MEDIAN_ABSOLUTE_ERROR'
      | 'R_SQUARED'
      | 'EXPLAINED_VARIANCE'
      | 'PRECISION'
      | 'RECALL'
      | 'ACCURACY'
      | 'F1_SCORE'
      | 'LOG_LOSS'
      | 'ROC_AUC'
      | 'DAVIES_BOULDIN_INDEX'
      | 'MEAN_AVERAGE_PRECISION'
      | 'NORMALIZED_DISCOUNTED_CUMULATIVE_GAIN'
      | 'AVERAGE_RANK'
    >;
    /**
     * Include drift when fitting an ARIMA model.
     */
    includeDrift?: boolean;
    /**
     * Specifies the initial learning rate for the line search learn rate strategy.
     */
    initialLearnRate?: number;
    /**
     * Name of input label columns in training data.
     */
    inputLabelColumns?: Array<string>;
    /**
     * Name of the instance weight column for training data. This column isn't be used as a feature.
     */
    instanceWeightColumn?: string;
    /**
     * Number of integral steps for the integrated gradients explain method.
     */
    integratedGradientsNumSteps?: string;
    /**
     * Item column specified for matrix factorization models.
     */
    itemColumn?: string;
    /**
     * The column used to provide the initial centroids for kmeans algorithm when kmeans_initialization_method is CUSTOM.
     */
    kmeansInitializationColumn?: string;
    /**
     * The method used to initialize the centroids for kmeans algorithm.
     */
    kmeansInitializationMethod?:
      | 'KMEANS_INITIALIZATION_METHOD_UNSPECIFIED'
      | 'RANDOM'
      | 'CUSTOM'
      | 'KMEANS_PLUS_PLUS';
    /**
     * L1 regularization coefficient to activations.
     */
    l1RegActivation?: number;
    /**
     * L1 regularization coefficient.
     */
    l1Regularization?: number;
    /**
     * L2 regularization coefficient.
     */
    l2Regularization?: number;
    /**
     * Weights associated with each label class, for rebalancing the training data. Only applicable for classification models.
     */
    labelClassWeights?: {[key: string]: number};
    /**
     * Learning rate in training. Used only for iterative training algorithms.
     */
    learnRate?: number;
    /**
     * The strategy to determine learn rate for the current iteration.
     */
    learnRateStrategy?:
      | 'LEARN_RATE_STRATEGY_UNSPECIFIED'
      | 'LINE_SEARCH'
      | 'CONSTANT';
    /**
     * Type of loss function used during training run.
     */
    lossType?: 'LOSS_TYPE_UNSPECIFIED' | 'MEAN_SQUARED_LOSS' | 'MEAN_LOG_LOSS';
    /**
     * The maximum number of iterations in training. Used only for iterative training algorithms.
     */
    maxIterations?: string;
    /**
     * Maximum number of trials to run in parallel.
     */
    maxParallelTrials?: string;
    /**
     * The maximum number of time points in a time series that can be used in modeling the trend component of the time series. Don't use this option with the `timeSeriesLengthFraction` or `minTimeSeriesLength` options.
     */
    maxTimeSeriesLength?: string;
    /**
     * Maximum depth of a tree for boosted tree models.
     */
    maxTreeDepth?: string;
    /**
     * When early_stop is true, stops training when accuracy improvement is less than 'min_relative_progress'. Used only for iterative training algorithms.
     */
    minRelativeProgress?: number;
    /**
     * Minimum split loss for boosted tree models.
     */
    minSplitLoss?: number;
    /**
     * The minimum number of time points in a time series that are used in modeling the trend component of the time series. If you use this option you must also set the `timeSeriesLengthFraction` option. This training option ensures that enough time points are available when you use `timeSeriesLengthFraction` in trend modeling. This is particularly important when forecasting multiple time series in a single query using `timeSeriesIdColumn`. If the total number of time points is less than the `minTimeSeriesLength` value, then the query uses all available time points.
     */
    minTimeSeriesLength?: string;
    /**
     * Minimum sum of instance weight needed in a child for boosted tree models.
     */
    minTreeChildWeight?: string;
    /**
     * The model registry.
     */
    modelRegistry?: 'MODEL_REGISTRY_UNSPECIFIED' | 'VERTEX_AI';
    /**
     * Google Cloud Storage URI from which the model was imported. Only applicable for imported models.
     */
    modelUri?: string;
    /**
     * A specification of the non-seasonal part of the ARIMA model: the three components (p, d, q) are the AR order, the degree of differencing, and the MA order.
     */
    nonSeasonalOrder?: IArimaOrder;
    /**
     * Number of clusters for clustering models.
     */
    numClusters?: string;
    /**
     * Num factors specified for matrix factorization models.
     */
    numFactors?: string;
    /**
     * Number of parallel trees constructed during each iteration for boosted tree models.
     */
    numParallelTree?: string;
    /**
     * Number of principal components to keep in the PCA model. Must be <= the number of features.
     */
    numPrincipalComponents?: string;
    /**
     * Number of trials to run this hyperparameter tuning job.
     */
    numTrials?: string;
    /**
     * Optimization strategy for training linear regression models.
     */
    optimizationStrategy?:
      | 'OPTIMIZATION_STRATEGY_UNSPECIFIED'
      | 'BATCH_GRADIENT_DESCENT'
      | 'NORMAL_EQUATION';
    /**
     * Optimizer used for training the neural nets.
     */
    optimizer?: string;
    /**
     * The minimum ratio of cumulative explained variance that needs to be given by the PCA model.
     */
    pcaExplainedVarianceRatio?: number;
    /**
     * The solver for PCA.
     */
    pcaSolver?: 'UNSPECIFIED' | 'FULL' | 'RANDOMIZED' | 'AUTO';
    /**
     * Number of paths for the sampled Shapley explain method.
     */
    sampledShapleyNumPaths?: string;
    /**
     * If true, scale the feature values by dividing the feature standard deviation. Currently only apply to PCA.
     */
    scaleFeatures?: boolean;
    /**
     * Whether to standardize numerical features. Default to true.
     */
    standardizeFeatures?: boolean;
    /**
     * Subsample fraction of the training data to grow tree to prevent overfitting for boosted tree models.
     */
    subsample?: number;
    /**
     * Based on the selected TF version, the corresponding docker image is used to train external models.
     */
    tfVersion?: string;
    /**
     * Column to be designated as time series data for ARIMA model.
     */
    timeSeriesDataColumn?: string;
    /**
     * The time series id column that was used during ARIMA model training.
     */
    timeSeriesIdColumn?: string;
    /**
     * The time series id columns that were used during ARIMA model training.
     */
    timeSeriesIdColumns?: Array<string>;
    /**
     * The fraction of the interpolated length of the time series that's used to model the time series trend component. All of the time points of the time series are used to model the non-trend component. This training option accelerates modeling training without sacrificing much forecasting accuracy. You can use this option with `minTimeSeriesLength` but not with `maxTimeSeriesLength`.
     */
    timeSeriesLengthFraction?: number;
    /**
     * Column to be designated as time series timestamp for ARIMA model.
     */
    timeSeriesTimestampColumn?: string;
    /**
     * Tree construction algorithm for boosted tree models.
     */
    treeMethod?:
      | 'TREE_METHOD_UNSPECIFIED'
      | 'AUTO'
      | 'EXACT'
      | 'APPROX'
      | 'HIST';
    /**
     * Smoothing window size for the trend component. When a positive value is specified, a center moving average smoothing is applied on the history trend. When the smoothing window is out of the boundary at the beginning or the end of the trend, the first element or the last element is padded to fill the smoothing window before the average is applied.
     */
    trendSmoothingWindowSize?: string;
    /**
     * User column specified for matrix factorization models.
     */
    userColumn?: string;
    /**
     * The version aliases to apply in Vertex AI model registry. Always overwrite if the version aliases exists in a existing model.
     */
    vertexAiModelVersionAliases?: Array<string>;
    /**
     * Hyperparameter for matrix factoration when implicit feedback type is specified.
     */
    walsAlpha?: number;
    /**
     * Whether to train a model from the last checkpoint.
     */
    warmStart?: boolean;
    /**
     * User-selected XGBoost versions for training of XGBoost models.
     */
    xgboostVersion?: string;
  };

  /**
   * Information about a single training query run for the model.
   */
  type ITrainingRun = {
    /**
     * Output only. Global explanation contains the explanation of top features on the class level. Applies to classification models only.
     */
    classLevelGlobalExplanations?: Array<IGlobalExplanation>;
    /**
     * Output only. Data split result of the training run. Only set when the input data is actually split.
     */
    dataSplitResult?: IDataSplitResult;
    /**
     * Output only. The evaluation metrics over training/eval data that were computed at the end of training.
     */
    evaluationMetrics?: IEvaluationMetrics;
    /**
     * Output only. Global explanation contains the explanation of top features on the model level. Applies to both regression and classification models.
     */
    modelLevelGlobalExplanation?: IGlobalExplanation;
    /**
     * Output only. Output of each iteration run, results.size() <= max_iterations.
     */
    results?: Array<IIterationResult>;
    /**
     * Output only. The start time of this training run.
     */
    startTime?: string;
    /**
     * Output only. Options that were used for this training run, includes user specified and default options that were used.
     */
    trainingOptions?: ITrainingOptions;
    /**
     * Output only. The start time of this training run, in milliseconds since epoch.
     */
    trainingStartTime?: string;
    /**
     * The model id in the [Vertex AI Model Registry](https://cloud.google.com/vertex-ai/docs/model-registry/introduction) for this training run.
     */
    vertexAiModelId?: string;
    /**
     * Output only. The model version in the [Vertex AI Model Registry](https://cloud.google.com/vertex-ai/docs/model-registry/introduction) for this training run.
     */
    vertexAiModelVersion?: string;
  };

  /**
   * [Alpha] Information of a multi-statement transaction.
   */
  type ITransactionInfo = {
    /**
     * Output only. [Alpha] Id of the transaction.
     */
    transactionId?: string;
  };

  /**
   * Information about a single transform column.
   */
  type ITransformColumn = {
    /**
     * Output only. Name of the column.
     */
    name?: string;
    /**
     * Output only. The SQL expression used in the column transform.
     */
    transformSql?: string;
    /**
     * Output only. Data type of the column after the transform.
     */
    type?: IStandardSqlDataType;
  };

  /**
   * Request format for undeleting a dataset.
   */
  type IUndeleteDatasetRequest = {
    /**
     * Optional. The exact time when the dataset was deleted. If not specified, it will undelete the most recently deleted version.
     */
    deletionTime?: string;
  };

  /**
   *  This is used for defining User Defined Function (UDF) resources only when using legacy SQL. Users of GoogleSQL should leverage either DDL (e.g. CREATE [TEMPORARY] FUNCTION ... ) or the Routines API to define UDF resources. For additional information on migrating, see: https://cloud.google.com/bigquery/docs/reference/standard-sql/migrating-from-legacy-sql#differences_in_user-defined_javascript_functions
   */
  type IUserDefinedFunctionResource = {
    /**
     * [Pick one] An inline resource that contains code for a user-defined function (UDF). Providing a inline code resource is equivalent to providing a URI for a file containing the same code.
     */
    inlineCode?: string;
    /**
     * [Pick one] A code resource to load from a Google Cloud Storage URI (gs://bucket/path).
     */
    resourceUri?: string;
  };

  /**
   * Statistics for a vector search query. Populated as part of JobStatistics2.
   */
  type IVectorSearchStatistics = {
    /**
     * When `indexUsageMode` is `UNUSED` or `PARTIALLY_USED`, this field explains why indexes were not used in all or part of the vector search query. If `indexUsageMode` is `FULLY_USED`, this field is not populated.
     */
    indexUnusedReasons?: Array<IIndexUnusedReason>;
    /**
     * Specifies the index usage mode for the query.
     */
    indexUsageMode?:
      | 'INDEX_USAGE_MODE_UNSPECIFIED'
      | 'UNUSED'
      | 'PARTIALLY_USED'
      | 'FULLY_USED';
  };

  /**
   * Describes the definition of a logical view.
   */
  type IViewDefinition = {
    /**
     * Optional. Specifices the privacy policy for the view.
     */
    privacyPolicy?: IPrivacyPolicy;
    /**
     * Required. A query that BigQuery executes when the view is referenced.
     */
    query?: string;
    /**
     * True if the column names are explicitly specified. For example by using the 'CREATE VIEW v(c1, c2) AS ...' syntax. Can only be set for GoogleSQL views.
     */
    useExplicitColumnNames?: boolean;
    /**
     * Specifies whether to use BigQuery's legacy SQL for this view. The default value is true. If set to false, the view will use BigQuery's GoogleSQL: https://cloud.google.com/bigquery/sql-reference/ Queries and views that reference this view must use the same flag value. A wrapper is used here because the default value is True.
     */
    useLegacySql?: boolean;
    /**
     * Describes user-defined function resources used in the query.
     */
    userDefinedFunctionResources?: Array<IUserDefinedFunctionResource>;
  };

  namespace datasets {
    /**
     * Deletes the dataset specified by the datasetId value. Before you can delete a dataset, you must delete all its tables, either manually or by specifying deleteContents. Immediately after deletion, you can create another dataset with the same name.
     */
    type IDeleteParams = {
      /**
       * If True, delete all the tables in the dataset. If False and the dataset contains tables, the request will fail. Default is False
       */
      deleteContents?: boolean;
    };

    /**
     * Returns the dataset specified by datasetID.
     */
    type IGetParams = {
      /**
       * Optional. Specifies the view that determines which dataset information is returned. By default, metadata and ACL information are returned.
       */
      datasetView?: 'DATASET_VIEW_UNSPECIFIED' | 'METADATA' | 'ACL' | 'FULL';
    };

    /**
     * Lists all datasets in the specified project to which the user has been granted the READER dataset role.
     */
    type IListParams = {
      /**
       * Whether to list all datasets, including hidden ones
       */
      all?: boolean;
      /**
       * An expression for filtering the results of the request by label. The syntax is \"labels.<name>[:<value>]\". Multiple filters can be ANDed together by connecting with a space. Example: \"labels.department:receiving labels.active\". See [Filtering datasets using labels](/bigquery/docs/labeling-datasets#filtering_datasets_using_labels) for details.
       */
      filter?: string;
      /**
       * The maximum number of results to return in a single response page. Leverage the page tokens to iterate through the entire collection.
       */
      maxResults?: number;
      /**
       * Page token, returned by a previous call, to request the next page of results
       */
      pageToken?: string;
    };
  }

  namespace jobs {
    /**
     * Requests that a job be cancelled. This call will return immediately, and the client will need to poll for the job status to see if the cancel completed successfully. Cancelled jobs may still incur costs.
     */
    type ICancelParams = {
      /**
       * The geographic location of the job. You must specify the location to run the job for the following scenarios: - If the location to run a job is not in the `us` or the `eu` multi-regional location - If the job's location is in a single region (for example, `us-central1`) For more information, see https://cloud.google.com/bigquery/docs/locations#specifying_your_location.
       */
      location?: string;
    };

    /**
     * Requests the deletion of the metadata of a job. This call returns when the job's metadata is deleted.
     */
    type IDeleteParams = {
      /**
       * The geographic location of the job. Required. See details at: https://cloud.google.com/bigquery/docs/locations#specifying_your_location.
       */
      location?: string;
    };

    /**
     * Returns information about a specific job. Job information is available for a six month period after creation. Requires that you're the person who ran the job, or have the Is Owner project role.
     */
    type IGetParams = {
      /**
       * The geographic location of the job. You must specify the location to run the job for the following scenarios: - If the location to run a job is not in the `us` or the `eu` multi-regional location - If the job's location is in a single region (for example, `us-central1`) For more information, see https://cloud.google.com/bigquery/docs/locations#specifying_your_location.
       */
      location?: string;
    };

    /**
     * RPC to get the results of a query job.
     */
    type IGetQueryResultsParams = {
      /**
       * Optional. Output timestamp as usec int64. Default is false.
       */
      'formatOptions.useInt64Timestamp'?: boolean;
      /**
       * The geographic location of the job. You must specify the location to run the job for the following scenarios: - If the location to run a job is not in the `us` or the `eu` multi-regional location - If the job's location is in a single region (for example, `us-central1`) For more information, see https://cloud.google.com/bigquery/docs/locations#specifying_your_location.
       */
      location?: string;
      /**
       * Maximum number of results to read.
       */
      maxResults?: number;
      /**
       * Page token, returned by a previous call, to request the next page of results.
       */
      pageToken?: string;
      /**
       * Zero-based index of the starting row.
       */
      startIndex?: string;
      /**
       * Optional: Specifies the maximum amount of time, in milliseconds, that the client is willing to wait for the query to complete. By default, this limit is 10 seconds (10,000 milliseconds). If the query is complete, the jobComplete field in the response is true. If the query has not yet completed, jobComplete is false. You can request a longer timeout period in the timeoutMs field. However, the call is not guaranteed to wait for the specified timeout; it typically returns after around 200 seconds (200,000 milliseconds), even if the query is not complete. If jobComplete is false, you can continue to wait for the query to complete by calling the getQueryResults method until the jobComplete field in the getQueryResults response is true.
       */
      timeoutMs?: number;
    };

    /**
     * Lists all jobs that you started in the specified project. Job information is available for a six month period after creation. The job list is sorted in reverse chronological order, by job creation time. Requires the Can View project role, or the Is Owner project role if you set the allUsers property.
     */
    type IListParams = {
      /**
       * Whether to display jobs owned by all users in the project. Default False.
       */
      allUsers?: boolean;
      /**
       * Max value for job creation time, in milliseconds since the POSIX epoch. If set, only jobs created before or at this timestamp are returned.
       */
      maxCreationTime?: string;
      /**
       * The maximum number of results to return in a single response page. Leverage the page tokens to iterate through the entire collection.
       */
      maxResults?: number;
      /**
       * Min value for job creation time, in milliseconds since the POSIX epoch. If set, only jobs created after or at this timestamp are returned.
       */
      minCreationTime?: string;
      /**
       * Page token, returned by a previous call, to request the next page of results.
       */
      pageToken?: string;
      /**
       * If set, show only child jobs of the specified parent. Otherwise, show all top-level jobs.
       */
      parentJobId?: string;
      /**
       * Restrict information returned to a set of selected fields
       */
      projection?: 'full' | 'minimal';
      /**
       * Filter for job state
       */
      stateFilter?: Array<'done' | 'pending' | 'running'>;
    };
  }

  namespace models {
    /**
     * Lists all models in the specified dataset. Requires the READER dataset role. After retrieving the list of models, you can get information about a particular model by calling the models.get method.
     */
    type IListParams = {
      /**
       * The maximum number of results to return in a single response page. Leverage the page tokens to iterate through the entire collection.
       */
      maxResults?: number;
      /**
       * Page token, returned by a previous call to request the next page of results
       */
      pageToken?: string;
    };
  }

  namespace projects {
    /**
     * RPC to list projects to which the user has been granted any project role. Users of this method are encouraged to consider the [Resource Manager](https://cloud.google.com/resource-manager/docs/) API, which provides the underlying data for this method and has more capabilities.
     */
    type IListParams = {
      /**
       * `maxResults` unset returns all results, up to 50 per page. Additionally, the number of projects in a page may be fewer than `maxResults` because projects are retrieved and then filtered to only projects with the BigQuery API enabled.
       */
      maxResults?: number;
      /**
       * Page token, returned by a previous call, to request the next page of results. If not present, no further pages are present.
       */
      pageToken?: string;
    };
  }

  namespace routines {
    /**
     * Gets the specified routine resource by routine ID.
     */
    type IGetParams = {
      /**
       * If set, only the Routine fields in the field mask are returned in the response. If unset, all Routine fields are returned.
       */
      readMask?: string;
    };

    /**
     * Lists all routines in the specified dataset. Requires the READER dataset role.
     */
    type IListParams = {
      /**
       * If set, then only the Routines matching this filter are returned. The supported format is `routineType:{RoutineType}`, where `{RoutineType}` is a RoutineType enum. For example: `routineType:SCALAR_FUNCTION`.
       */
      filter?: string;
      /**
       * The maximum number of results to return in a single response page. Leverage the page tokens to iterate through the entire collection.
       */
      maxResults?: number;
      /**
       * Page token, returned by a previous call, to request the next page of results
       */
      pageToken?: string;
      /**
       * If set, then only the Routine fields in the field mask, as well as project_id, dataset_id and routine_id, are returned in the response. If unset, then the following Routine fields are returned: etag, project_id, dataset_id, routine_id, routine_type, creation_time, last_modified_time, and language.
       */
      readMask?: string;
    };
  }

  namespace rowAccessPolicies {
    /**
     * Lists all row access policies on the specified table.
     */
    type IListParams = {
      /**
       * The maximum number of results to return in a single response page. Leverage the page tokens to iterate through the entire collection.
       */
      pageSize?: number;
      /**
       * Page token, returned by a previous call, to request the next page of results.
       */
      pageToken?: string;
    };
  }

  namespace tabledata {
    /**
     * List the content of a table in rows.
     */
    type IListParams = {
      /**
       * Optional. Output timestamp as usec int64. Default is false.
       */
      'formatOptions.useInt64Timestamp'?: boolean;
      /**
       * Row limit of the table.
       */
      maxResults?: number;
      /**
       * To retrieve the next page of table data, set this field to the string provided in the pageToken field of the response body from your previous call to tabledata.list.
       */
      pageToken?: string;
      /**
       * Subset of fields to return, supports select into sub fields. Example: selected_fields = "a,e.d.f";
       */
      selectedFields?: string;
      /**
       * Start row index of the table.
       */
      startIndex?: string;
    };
  }

  namespace tables {
    /**
     * Gets the specified table resource by table ID. This method does not return the data in the table, it only returns the table resource, which describes the structure of this table.
     */
    type IGetParams = {
      /**
       * List of table schema fields to return (comma-separated). If unspecified, all fields are returned. A fieldMask cannot be used here because the fields will automatically be converted from camelCase to snake_case and the conversion will fail if there are underscores. Since these are fields in BigQuery table schemas, underscores are allowed.
       */
      selectedFields?: string;
      /**
       * Optional. Specifies the view that determines which table information is returned. By default, basic table information and storage statistics (STORAGE_STATS) are returned.
       */
      view?:
        | 'TABLE_METADATA_VIEW_UNSPECIFIED'
        | 'BASIC'
        | 'STORAGE_STATS'
        | 'FULL';
    };

    /**
     * Lists all tables in the specified dataset. Requires the READER dataset role.
     */
    type IListParams = {
      /**
       * The maximum number of results to return in a single response page. Leverage the page tokens to iterate through the entire collection.
       */
      maxResults?: number;
      /**
       * Page token, returned by a previous call, to request the next page of results
       */
      pageToken?: string;
    };

    /**
     * Updates information in an existing table. The update method replaces the entire table resource, whereas the patch method only replaces fields that are provided in the submitted table resource. This method supports RFC5789 patch semantics.
     */
    type IPatchParams = {
      /**
       * Optional.  When true will autodetect schema, else will keep original schema
       */
      autodetect_schema?: boolean;
    };

    /**
     * Updates information in an existing table. The update method replaces the entire Table resource, whereas the patch method only replaces fields that are provided in the submitted Table resource.
     */
    type IUpdateParams = {
      /**
       * Optional.  When true will autodetect schema, else will keep original schema
       */
      autodetect_schema?: boolean;
    };
  }
}

export default bigquery;<|MERGE_RESOLUTION|>--- conflicted
+++ resolved
@@ -3643,13 +3643,10 @@
      */
     dryRun?: boolean;
     /**
-<<<<<<< HEAD
-=======
      * Optional. Output format adjustments.
      */
     formatOptions?: IDataFormatOptions;
     /**
->>>>>>> 024b1f6d
      * Optional. If not set, jobs are always required. If set, the query request will follow the behavior described JobCreationMode. This feature is not yet available. Jobs will always be created.
      */
     jobCreationMode?:
