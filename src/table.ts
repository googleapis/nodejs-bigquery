/*!
 * Copyright 2014 Google Inc. All Rights Reserved.
 *
 * Licensed under the Apache License, Version 2.0 (the "License");
 * you may not use this file except in compliance with the License.
 * You may obtain a copy of the License at
 *
 *      http://www.apache.org/licenses/LICENSE-2.0
 *
 * Unless required by applicable law or agreed to in writing, software
 * distributed under the License is distributed on an "AS IS" BASIS,
 * WITHOUT WARRANTIES OR CONDITIONS OF ANY KIND, either express or implied.
 * See the License for the specific language governing permissions and
 * limitations under the License.
 */

import {
  ServiceObject,
  ApiError,
  ResponseCallback,
  Metadata,
  util,
  DecorateRequestOptions,
  SetMetadataResponse,
} from '@google-cloud/common';
import {paginator, ResourceStream} from '@google-cloud/paginator';
import {promisifyAll} from '@google-cloud/promisify';
import {toArray} from './util';
import * as Big from 'big.js';
import * as extend from 'extend';
import {once} from 'events';
import * as fs from 'fs';
import * as is from 'is';
import * as path from 'path';
import * as streamEvents from 'stream-events';
import {randomUUID} from 'crypto';
import * as duplexify from 'duplexify';

import {
  BigQuery,
  Job,
  Dataset,
  Query,
  ResourceCallback,
  RequestCallback,
  PagedResponse,
  PagedCallback,
  JobRequest,
  PagedRequest,
  QueryRowsResponse,
  QueryRowsCallback,
} from '.';
import {GoogleErrorBody} from '@google-cloud/common/build/src/util';
import {Duplex, Writable} from 'stream';
import {JobMetadata} from './job';
import bigquery from './types';
import {IntegerTypeCastOptions} from './bigquery';
import {RowQueue} from './rowQueue';

// This is supposed to be a @google-cloud/storage `File` type. The storage npm
// module includes these types, but is current installed as a devDependency.
// Unless it's included as a production dependency, the types would not be
// included.  The storage module is fairly large, and only really needed for
// types.  We need to figure out how to include these types properly.
export interface File {
  // eslint-disable-next-line @typescript-eslint/no-explicit-any
  bucket: any;
  kmsKeyName?: string;
  userProject?: string;
  name: string;
  generation?: number;
}

export type JobMetadataCallback = RequestCallback<JobMetadata>;
export type JobMetadataResponse = [JobMetadata];

// eslint-disable-next-line @typescript-eslint/no-explicit-any
export type RowMetadata = any;

export type InsertRowsOptions = bigquery.ITableDataInsertAllRequest & {
  createInsertId?: boolean;
  partialRetries?: number;
  raw?: boolean;
  schema?: string | {};
};

export type InsertRowsResponse = [
  bigquery.ITableDataInsertAllResponse | bigquery.ITable,
];
export type InsertRowsCallback = RequestCallback<
  bigquery.ITableDataInsertAllResponse | bigquery.ITable
>;

export type RowsResponse = PagedResponse<
  RowMetadata,
  GetRowsOptions,
  bigquery.ITableDataList | bigquery.ITable
>;
export type RowsCallback = PagedCallback<
  RowMetadata,
  GetRowsOptions,
  bigquery.ITableDataList | bigquery.ITable
>;

export interface InsertRow {
  insertId?: string;
  json?: bigquery.IJsonObject;
}

export type TableRow = bigquery.ITableRow;
export type TableRowField = bigquery.ITableCell;
export type TableRowValue = string | TableRow;

export type GetRowsOptions = PagedRequest<bigquery.tabledata.IListParams> & {
  wrapIntegers?: boolean | IntegerTypeCastOptions;
  parseJSON?: boolean;
};

export type JobLoadMetadata = JobRequest<bigquery.IJobConfigurationLoad> & {
  format?: string;
};

export type CreateExtractJobOptions =
  JobRequest<bigquery.IJobConfigurationExtract> & {
    format?: 'CSV' | 'JSON' | 'AVRO' | 'PARQUET' | 'ORC';
    gzip?: boolean;
  };

export type JobResponse = [Job, bigquery.IJob];
export type JobCallback = ResourceCallback<Job, bigquery.IJob>;

export type CreateCopyJobMetadata = CopyTableMetadata;
export type SetTableMetadataOptions = TableMetadata;
export type CopyTableMetadata = JobRequest<bigquery.IJobConfigurationTableCopy>;

export type TableMetadata = bigquery.ITable & {
  name?: string;
  schema?: string | TableField[] | TableSchema;
  partitioning?: string;
  view?: string | ViewDefinition;
};

export type ViewDefinition = bigquery.IViewDefinition;
export type FormattedMetadata = bigquery.ITable;
export type TableSchema = bigquery.ITableSchema;
export type TableField = bigquery.ITableFieldSchema;

export interface PartialInsertFailure {
  message: string;
  reason: string;
  row: RowMetadata;
}

export type Policy = bigquery.IPolicy;
export type GetPolicyOptions = bigquery.IGetPolicyOptions;
export type SetPolicyOptions = Omit<bigquery.ISetIamPolicyRequest, 'policy'>;
export type PolicyRequest = bigquery.IGetIamPolicyRequest;
export type PolicyResponse = [Policy];
export type PolicyCallback = RequestCallback<PolicyResponse>;
export type PermissionsResponse = [bigquery.ITestIamPermissionsResponse];
export type PermissionsCallback = RequestCallback<PermissionsResponse>;

export interface InsertStreamOptions {
  insertRowsOptions?: InsertRowsOptions;
  batchOptions?: RowBatchOptions;
}
export interface RowBatchOptions {
  maxBytes: number;
  maxRows: number;
  maxMilliseconds: number;
}

/**
 * The file formats accepted by BigQuery.
 *
 * @type {object}
 * @private
 */
const FORMATS = {
  avro: 'AVRO',
  csv: 'CSV',
  export_metadata: 'DATASTORE_BACKUP',
  json: 'NEWLINE_DELIMITED_JSON',
  orc: 'ORC',
  parquet: 'PARQUET',
} as {[index: string]: string};

export interface TableOptions {
  location?: string;
}

/**
 * Table objects are returned by methods such as
 * {@link Dataset#table}, {@link Dataset#createTable}, and
 * {@link Dataset#getTables}.
 *
 * @class
 * @param {Dataset} dataset {@link Dataset} instance.
 * @param {string} id The ID of the table.
 * @param {object} [options] Table options.
 * @param {string} [options.location] The geographic location of the table, by
 *      default this value is inherited from the dataset. This can be used to
 *      configure the location of all jobs created through a table instance. It
 *      cannot be used to set the actual location of the table. This value will
 *      be superseded by any API responses containing location data for the
 *      table.
 *
 * @example
 * ```
 * const {BigQuery} = require('@google-cloud/bigquery');
 * const bigquery = new BigQuery();
 * const dataset = bigquery.dataset('my-dataset');
 *
 * const table = dataset.table('my-table');
 * ```
 */
class Table extends ServiceObject {
  dataset: Dataset;
  bigQuery: BigQuery;
  location?: string;
  rowQueue?: RowQueue;
  createReadStream(options?: GetRowsOptions): ResourceStream<RowMetadata> {
    // placeholder body, overwritten in constructor
    return new ResourceStream<RowMetadata>({}, () => {});
  }
  constructor(dataset: Dataset, id: string, options?: TableOptions) {
    const methods = {
      /**
       * @callback CreateTableCallback
       * @param {?Error} err Request error, if any.
       * @param {Table} table The table.
       * @param {object} apiResponse The full API response body.
       */
      /**
       * @typedef {array} CreateTableResponse
       * @property {Table} 0 The table.
       * @property {object} 1 The full API response body.
       */
      /**
       * Create a table.
       *
       * @method Table#create
       * @param {object} [options] See {@link Dataset#createTable}.
       * @param {CreateTableCallback} [callback]
       * @param {?error} callback.err An error returned while making this
       *     request.
       * @param {Table} callback.table The new {@link Table}.
       * @param {object} callback.apiResponse The full API response.
       * @returns {Promise<CreateTableResponse>}
       *
       * @example
       * ```
       * const {BigQuery} = require('@google-cloud/bigquery');
       * const bigquery = new BigQuery();
       * const dataset = bigquery.dataset('my-dataset');
       *
       * const table = dataset.table('my-table');
       *
       * table.create((err, table, apiResponse) => {
       *   if (!err) {
       *     // The table was created successfully.
       *   }
       * });
       *
       * //-
       * // If the callback is omitted, we'll return a Promise.
       * //-
       * table.create().then((data) => {
       *   const table = data[0];
       *   const apiResponse = data[1];
       * });
       * ```
       */
      create: true,

      /**
       * @callback DeleteTableCallback
       * @param {?Error} err Request error, if any.
       * @param {object} apiResponse The full API response.
       */
      /**
       * @typedef {array} DeleteTableResponse
       * @property {object} 0 The full API response.
       */
      /**
       * Delete a table and all its data.
       *
       * See {@link https://cloud.google.com/bigquery/docs/reference/v2/tables/delete| Tables: delete API Documentation}
       *
       * @method Table#delete
       * @param {DeleteTableCallback} [callback]
       * @param {?error} callback.err An error returned while making this
       *     request.
       * @param {object} callback.apiResponse The full API response.
       * @returns {Promise<DeleteTableResponse>}
       *
       * @example
       * ```
       * const {BigQuery} = require('@google-cloud/bigquery');
       * const bigquery = new BigQuery();
       * const dataset = bigquery.dataset('my-dataset');
       *
       * const table = dataset.table('my-table');
       *
       * table.delete((err, apiResponse) => {});
       *
       * //-
       * // If the callback is omitted, we'll return a Promise.
       * //-
       * table.delete().then((data) => {
       *   const apiResponse = data[0];
       * });
       * ```
       */
      delete: true,

      /**
       * @callback TableExistsCallback
       * @param {?Error} err Request error, if any.
       * @param {boolean} exists Indicates if the table exists.
       */
      /**
       * @typedef {array} TableExistsCallback
       * @property {boolean} 0 Indicates if the table exists.
       */
      /**
       * Check if the table exists.
       *
       * @method Table#exists
       * @param {TableExistsCallback} [callback]
       * @param {?error} callback.err An error returned while making this
       *     request.
       * @param {boolean} callback.exists Whether the table exists or not.
       * @returns {Promise<TableExistsCallback>}
       *
       * @example
       * ```
       * const {BigQuery} = require('@google-cloud/bigquery');
       * const bigquery = new BigQuery();
       * const dataset = bigquery.dataset('my-dataset');
       *
       * const table = dataset.table('my-table');
       *
       * table.exists((err, exists) => {});
       *
       * //-
       * // If the callback is omitted, we'll return a Promise.
       * //-
       * table.exists().then((data) => {
       *   const exists = data[0];
       * });
       * ```
       */
      exists: true,

      /**
       * @callback GetTableCallback
       * @param {?Error} err Request error, if any.
       * @param {Table} table The table.
       * @param {object} apiResponse The full API response body.
       */
      /**
       * @typedef {array} GetTableResponse
       * @property {Table} 0 The table.
       * @property {object} 1 The full API response body.
       */
      /**
       * Get a table if it exists.
       *
       * You may optionally use this to "get or create" an object by providing
       * an object with `autoCreate` set to `true`. Any extra configuration that
       * is normally required for the `create` method must be contained within
       * this object as well.
       *
       * If you wish to get a selection of metadata instead of the full table metadata
       * (retrieved by both Table#get by default and by Table#getMetadata), use
       * the `options` parameter to set the `view` and/or `selectedFields` query parameters.
       *
       * See {@link https://cloud.google.com/bigquery/docs/reference/rest/v2/tables/get#TableMetadataView| Tables.get and TableMetadataView }
       *
       * @method Table#get
       * @param {options} [options] Configuration object.
       * @param {boolean} [options.autoCreate=false] Automatically create the
       *     object if it does not exist.
       * @param {function} [callback]
       * @param {?error} callback.err An error returned while making this
       *     request.
       * @param {Table} callback.table The {@link Table}.
       * @param {object} callback.apiResponse The full API response.
       * @returns {Promise<GetTableResponse>}
       *
       * @example
       * ```
       * const {BigQuery} = require('@google-cloud/bigquery');
       * const bigquery = new BigQuery();
       * const dataset = bigquery.dataset('my-dataset');
       *
       * const table = dataset.table('my-table');
       *
       * const options = {
       *   view: "BASIC"
       * }
       *
       * table.get((err, table, apiResponse) => {
       *   // `table.metadata` has been populated.
       * });
       *
       * table.get(options, (err, table, apiResponse) => {
       *   // A selection of `table.metadata` has been populated
       * })
       *
       * //-
       * // If the callback is omitted, we'll return a Promise.
       * //-
       * table.get().then((data) => {
       *   const table = data[0];
       *   const apiResponse = data[1];
       * });
       * ```
       */
      get: true,

      /**
       * @callback GetTableMetadataCallback
       * @param {?Error} err Request error, if any.
       * @param {object} metadata The table metadata.
       * @param {object} apiResponse The full API response.
       */
      /**
       * @typedef {array} GetTableMetadataResponse
       * @property {object} 0 The table metadata.
       * @property {object} 1 The full API response.
       */
      /**
       * Return the metadata associated with the Table.
       *
       * See {@link https://cloud.google.com/bigquery/docs/reference/v2/tables/get| Tables: get API Documentation}
       *
       * @method Table#getMetadata
       * @param {GetTableMetadataCallback} [callback] The callback function.
       * @param {?error} callback.err An error returned while making this
       *     request.
       * @param {object} callback.metadata The metadata of the Table.
       * @param {object} callback.apiResponse The full API response.
       * @returns {Promise<GetTableMetadataResponse>}
       *
       * @example
       * ```
       * const {BigQuery} = require('@google-cloud/bigquery');
       * const bigquery = new BigQuery();
       * const dataset = bigquery.dataset('my-dataset');
       *
       * const table = dataset.table('my-table');
       *
       * table.getMetadata((err, metadata, apiResponse) => {});
       *
       * //-
       * // If the callback is omitted, we'll return a Promise.
       * //-
       * table.getMetadata().then((data) => {
       *   const metadata = data[0];
       *   const apiResponse = data[1];
       * });
       * ```
       */
      getMetadata: true,
    };

    super({
      parent: dataset,
      baseUrl: '/tables',
      id,
      createMethod: dataset.createTable.bind(dataset),
      methods,
    });

    if (options && options.location) {
      this.location = options.location;
    }

    this.bigQuery = dataset.bigQuery;
    this.dataset = dataset;

    // Catch all for read-modify-write cycle
    // https://cloud.google.com/bigquery/docs/api-performance#read-patch-write
    this.interceptors.push({
      request: (reqOpts: DecorateRequestOptions) => {
        if (reqOpts.method === 'PATCH' && reqOpts.json.etag) {
          reqOpts.headers = reqOpts.headers || {};
          reqOpts.headers['If-Match'] = reqOpts.json.etag;
        }
        return reqOpts;
      },
    });

    /**
     * Create a readable stream of the rows of data in your table. This method
     * is simply a wrapper around {@link Table#getRows}.
     *
     * See {@link https://cloud.google.com/bigquery/docs/reference/v2/tabledata/list| Tabledata: list API Documentation}
     *
     * @returns {ReadableStream}
     *
     * @example
     * ```
     * const {BigQuery} = require('@google-cloud/bigquery');
     * const bigquery = new BigQuery();
     * const dataset = bigquery.dataset('my-dataset');
     * const table = dataset.table('my-table');
     *
     * table.createReadStream(options)
     *   .on('error', console.error)
     *   .on('data', row => {})
     *   .on('end', function() {
     *     // All rows have been retrieved.
     *   });
     *
     * //-
     * // If you anticipate many results, you can end a stream early to prevent
     * // unnecessary processing and API requests.
     * //-
     * table.createReadStream()
     *   .on('data', function(row) {
     *     this.end();
     *   });
     * ```
     */
    this.createReadStream = paginator.streamify<RowMetadata>('getRows');
  }

  /**
   * Convert a comma-separated name:type string to a table schema object.
   *
   * @static
   * @private
   *
   * @param {string} str Comma-separated schema string.
   * @returns {object} Table schema in the format the API expects.
   */
  static createSchemaFromString_(str: string): TableSchema {
    return str.split(',').reduce(
      (acc: {fields: Array<{name: string; type: string}>}, pair) => {
        acc.fields.push({
          name: pair.split(':')[0].trim(),
          type: (pair.split(':')[1] || 'STRING').toUpperCase().trim(),
        });
        return acc;
      },
      {
        fields: [],
      },
    );
  }

  /**
   * Convert a row entry from native types to their encoded types that the API
   * expects.
   *
   * @static
   * @private
   *
   * @param {*} value The value to be converted.
   * @returns {*} The converted value.
   */
  static encodeValue_(value?: {} | null): {} | null {
    if (typeof value === 'undefined' || value === null) {
      return null;
    }

    if (value instanceof Buffer) {
      return value.toString('base64');
    }

    if (value instanceof Big) {
      return value.toFixed();
    }

    const customTypeConstructorNames = [
      'BigQueryDate',
      'BigQueryDatetime',
      'BigQueryInt',
      'BigQueryTime',
      'BigQueryTimestamp',
      'BigQueryRange',
      'Geography',
    ];
    const constructorName = value.constructor?.name;
    const isCustomType =
      customTypeConstructorNames.indexOf(constructorName) > -1;

    if (isCustomType) {
      return (value as {value: {}}).value;
    }

    if (is.date(value)) {
      return (value as Date).toJSON();
    }

    if (is.array(value)) {
      return (value as []).map(Table.encodeValue_);
    }

    if (typeof value === 'object') {
      return Object.keys(value).reduce(
        (acc: {[index: string]: {} | null}, key) => {
          acc[key] = Table.encodeValue_(
            (value as {[index: string]: {} | null})[key],
          );
          return acc;
        },
        {},
      );
    }
    return value;
  }

  /**
   * @private
   */
  static formatMetadata_(options: TableMetadata): FormattedMetadata {
    const body = extend(true, {}, options) as {} as FormattedMetadata;

    if (options.name) {
      body.friendlyName = options.name;
      delete (body as TableMetadata).name;
    }

    if (is.string(options.schema)) {
      body.schema = Table.createSchemaFromString_(options.schema as string);
    }

    if (is.array(options.schema)) {
      body.schema = {
        fields: options.schema as [],
      };
    }

    if (body.schema && body.schema.fields) {
      body.schema.fields = body.schema.fields.map(field => {
        if (field.fields) {
          field.type = 'RECORD';
        }
        return field;
      });
    }

    if (is.string(options.partitioning)) {
      body.timePartitioning = {
        type: options.partitioning!.toUpperCase(),
      };
      delete (body as TableMetadata).partitioning;
    }

    if (is.string(options.view)) {
      body.view = {
        query: options.view! as string,
        useLegacySql: false,
      };
    }

    return body;
  }

  /**
   * @callback JobMetadataCallback
   * @param {?Error} err Request error, if any.
   * @param {object} apiResponse The full API response.
   */
  /**
   * @typedef {array} JobMetadataResponse
   * @property {object} 0 The full API response.
   */
  /**
   * Copy data from one table to another, optionally creating that table.
   *
   * @param {Table} destination The destination table.
   * @param {object} [metadata] Metadata to set with the copy operation. The
   *     metadata object should be in the format of a
   *     {@link https://cloud.google.com/bigquery/docs/reference/rest/v2/Job#JobConfigurationTableCopy| `JobConfigurationTableCopy`}
   * object.
   *     object.
   * @param {string} [metadata.jobId] Custom id for the underlying job.
   * @param {string} [metadata.jobPrefix] Prefix to apply to the underlying job
   *     id.
   * @param {JobMetadataCallback} [callback] The callback function.
   * @param {?error} callback.err An error returned while making this request
   * @param {object} callback.apiResponse The full API response.
   * @returns {Promise<JobMetadataResponse>}
   *
   * @throws {Error} If a destination other than a Table object is provided.
   *
   * @example
   * ```
   * const {BigQuery} = require('@google-cloud/bigquery');
   * const bigquery = new BigQuery();
   * const dataset = bigquery.dataset('my-dataset');
   *
   * const table = dataset.table('my-table');
   * const yourTable = dataset.table('your-table');
   *
   * table.copy(yourTable, (err, apiResponse) => {});
   *
   * //-
   * // See https://cloud.google.com/bigquery/docs/reference/rest/v2/Job#JobConfigurationTableCopy
   * // for all available options.
   * //-
   * const metadata = {
   *   createDisposition: 'CREATE_NEVER',
   *   writeDisposition: 'WRITE_TRUNCATE'
   * };
   *
   * table.copy(yourTable, metadata, (err, apiResponse) => {});
   *
   * //-
   * // If the callback is omitted, we'll return a Promise.
   * //-
   * table.copy(yourTable, metadata).then((data) => {
   *   const apiResponse = data[0];
   * });
   * ```
   */
  copy(
    destination: Table,
    metadata?: CopyTableMetadata,
  ): Promise<JobMetadataResponse>;
  copy(
    destination: Table,
    metadata: CopyTableMetadata,
    callback: JobMetadataCallback,
  ): void;
  copy(destination: Table, callback: JobMetadataCallback): void;
  copy(
    destination: Table,
    metadataOrCallback?: CopyTableMetadata | JobMetadataCallback,
    cb?: JobMetadataCallback,
  ): void | Promise<JobMetadataResponse> {
    const metadata =
      typeof metadataOrCallback === 'object' ? metadataOrCallback : {};
    const callback =
      typeof metadataOrCallback === 'function' ? metadataOrCallback : cb;
    this.createCopyJob(
      destination,
      metadata as CreateCopyJobMetadata,
      (err, job, resp) => {
        if (err) {
          callback!(err, resp);
          return;
        }

        job!.on('error', callback!).on('complete', (metadata: JobMetadata) => {
          callback!(null, metadata);
        });
      },
    );
  }

  /**
   * @callback JobMetadataCallback
   * @param {?Error} err Request error, if any.
   * @param {object} apiResponse The full API response.
   */
  /**
   * @typedef {array} JobMetadataResponse
   * @property {object} 0 The full API response.
   */
  /**
   * Copy data from multiple tables into this table.
   *
   * @param {Table|Table[]} sourceTables The
   *     source table(s) to copy data from.
   * @param {object=} metadata Metadata to set with the copy operation. The
   *     metadata object should be in the format of a
   *     {@link https://cloud.google.com/bigquery/docs/reference/rest/v2/Job#JobConfigurationTableCopy| `JobConfigurationTableCopy`}
   *     object.
   * @param {string} [metadata.jobId] Custom id for the underlying job.
   * @param {string} [metadata.jobPrefix] Prefix to apply to the underlying job
   *     id.
   * @param {JobMetadataCallback} [callback] The callback function.
   * @param {?error} callback.err An error returned while making this request
   * @param {object} callback.apiResponse The full API response.
   * @returns {Promise<JobMetadataResponse>}
   *
   * @throws {Error} If a source other than a Table object is provided.
   *
   * @example
   * ```
   * const {BigQuery} = require('@google-cloud/bigquery');
   * const bigquery = new BigQuery();
   * const dataset = bigquery.dataset('my-dataset');
   * const table = dataset.table('my-table');
   *
   * const sourceTables = [
   *   dataset.table('your-table'),
   *   dataset.table('your-second-table')
   * ];
   *
   * table.copyFrom(sourceTables, (err, apiResponse) => {});
   *
   * //-
   * // See https://cloud.google.com/bigquery/docs/reference/rest/v2/Job#JobConfigurationTableCopy
   * // for all available options.
   * //-
   * const metadata = {
   *   createDisposition: 'CREATE_NEVER',
   *   writeDisposition: 'WRITE_TRUNCATE'
   * };
   *
   * table.copyFrom(sourceTables, metadata, (err, apiResponse) => {});
   *
   * //-
   * // If the callback is omitted, we'll return a Promise.
   * //-
   * table.copyFrom(sourceTables, metadata).then((data) => {
   *   const apiResponse = data[0];
   * });
   * ```
   */
  copyFrom(
    sourceTables: Table | Table[],
    metadata?: CopyTableMetadata,
  ): Promise<JobMetadataResponse>;
  copyFrom(
    sourceTables: Table | Table[],
    metadata: CopyTableMetadata,
    callback: JobMetadataCallback,
  ): void;
  copyFrom(sourceTables: Table | Table[], callback: JobMetadataCallback): void;
  copyFrom(
    sourceTables: Table | Table[],
    metadataOrCallback?: CopyTableMetadata | JobMetadataCallback,
    cb?: JobMetadataCallback,
  ): void | Promise<JobMetadataResponse> {
    const metadata =
      typeof metadataOrCallback === 'object' ? metadataOrCallback : {};
    const callback =
      typeof metadataOrCallback === 'function' ? metadataOrCallback : cb;
    this.createCopyFromJob(sourceTables, metadata, (err, job, resp) => {
      if (err) {
        callback!(err, resp);
        return;
      }
      job!.on('error', callback!).on('complete', metadata => {
        callback!(null, metadata);
      });
    });
  }

  /**
   * Copy data from one table to another, optionally creating that table.
   *
   * See {@link https://cloud.google.com/bigquery/docs/reference/v2/jobs/insert| Jobs: insert API Documentation}
   *
   * @param {Table} destination The destination table.
   * @param {object} [metadata] Metadata to set with the copy operation. The
   *     metadata object should be in the format of a
   *     {@link https://cloud.google.com/bigquery/docs/reference/rest/v2/Job#JobConfigurationTableCopy| `JobConfigurationTableCopy`}
   *     object.
   * @param {string} [metadata.jobId] Custom job id.
   * @param {string} [metadata.jobPrefix] Prefix to apply to the job id.
   * @param {JobCallback} [callback] The callback function.
   * @param {?error} callback.err An error returned while making this request
   * @param {Job} callback.job The job used to copy your table.
   * @param {object} callback.apiResponse The full API response.
   * @returns {Promise<JobResponse>}
   *
   * @throws {Error} If a destination other than a Table object is provided.
   *
   * @example
   * ```
   * const {BigQuery} = require('@google-cloud/bigquery');
   * const bigquery = new BigQuery();
   * const dataset = bigquery.dataset('my-dataset');
   * const table = dataset.table('my-table');
   *
   * const yourTable = dataset.table('your-table');
   * table.createCopyJob(yourTable, (err, job, apiResponse) => {
   *   // `job` is a Job object that can be used to check the status of the
   *   // request.
   * });
   *
   * //-
   * // See https://cloud.google.com/bigquery/docs/reference/rest/v2/Job#JobConfigurationTableCopy
   * // for all available options.
   * //-
   * const metadata = {
   *   createDisposition: 'CREATE_NEVER',
   *   writeDisposition: 'WRITE_TRUNCATE'
   * };
   *
   * table.createCopyJob(yourTable, metadata, (err, job, apiResponse) => {});
   *
   * //-
   * // If the callback is omitted, we'll return a Promise.
   * //-
   * table.createCopyJob(yourTable, metadata).then((data) => {
   *   const job = data[0];
   *   const apiResponse = data[1];
   * });
   * ```
   */
  createCopyJob(
    destination: Table,
    metadata?: CreateCopyJobMetadata,
  ): Promise<JobResponse>;
  createCopyJob(
    destination: Table,
    metadata: CreateCopyJobMetadata,
    callback: JobCallback,
  ): void;
  createCopyJob(destination: Table, callback: JobCallback): void;
  createCopyJob(
    destination: Table,
    metadataOrCallback?: CreateCopyJobMetadata | JobCallback,
    cb?: JobCallback,
  ): void | Promise<JobResponse> {
    if (!(destination instanceof Table)) {
      throw new Error('Destination must be a Table object.');
    }
    const metadata =
      typeof metadataOrCallback === 'object'
        ? metadataOrCallback
        : ({} as CreateCopyJobMetadata);
    const callback =
      typeof metadataOrCallback === 'function' ? metadataOrCallback : cb;

    // eslint-disable-next-line @typescript-eslint/no-explicit-any
    const body: any = {
      configuration: {
        copy: extend(true, metadata, {
          destinationTable: {
            datasetId: destination.dataset.id,
            projectId: destination.dataset.projectId,
            tableId: destination.id,
          },
          sourceTable: {
            datasetId: this.dataset.id,
            projectId: this.dataset.projectId,
            tableId: this.id,
          },
        }),
      },
    };

    if (metadata.jobPrefix) {
      body.jobPrefix = metadata.jobPrefix;
      delete metadata.jobPrefix;
    }

    if (this.location) {
      body.location = this.location;
    }

    if (metadata.jobId) {
      body.jobId = metadata.jobId;
      delete metadata.jobId;
    }

    this.bigQuery.createJob(body, callback!);
  }

  /**
   * Copy data from multiple tables into this table.
   *
   * See {@link https://cloud.google.com/bigquery/docs/reference/v2/jobs/insert| Jobs: insert API Documentation}
   *
   * @param {Table|Table[]} sourceTables The
   *     source table(s) to copy data from.
   * @param {object} [metadata] Metadata to set with the copy operation. The
   *     metadata object should be in the format of a
   *     {@link https://cloud.google.com/bigquery/docs/reference/rest/v2/Job#JobConfigurationTableCopy| `JobConfigurationTableCopy`}
   *     object.
   * @param {string} [metadata.jobId] Custom job id.
   * @param {string} [metadata.jobPrefix] Prefix to apply to the job id.
   * @param {JobCallback} [callback] The callback function.
   * @param {?error} callback.err An error returned while making this request
   * @param {Job} callback.job The job used to copy your table.
   * @param {object} callback.apiResponse The full API response.
   * @returns {Promise<JobResponse>}
   *
   * @throws {Error} If a source other than a Table object is provided.
   *
   * @example
   * ```
   * const {BigQuery} = require('@google-cloud/bigquery');
   * const bigquery = new BigQuery();
   * const dataset = bigquery.dataset('my-dataset');
   * const table = dataset.table('my-table');
   *
   * const sourceTables = [
   *   dataset.table('your-table'),
   *   dataset.table('your-second-table')
   * ];
   *
   * const callback = (err, job, apiResponse) => {
   *   // `job` is a Job object that can be used to check the status of the
   *   // request.
   * };
   *
   * table.createCopyFromJob(sourceTables, callback);
   *
   * //-
   * // See https://cloud.google.com/bigquery/docs/reference/rest/v2/Job#JobConfigurationTableCopy
   * // for all available options.
   * //-
   * const metadata = {
   *   createDisposition: 'CREATE_NEVER',
   *   writeDisposition: 'WRITE_TRUNCATE'
   * };
   *
   * table.createCopyFromJob(sourceTables, metadata, callback);
   *
   * //-
   * // If the callback is omitted, we'll return a Promise.
   * //-
   * table.createCopyFromJob(sourceTables, metadata).then((data) => {
   *   const job = data[0];
   *   const apiResponse = data[1];
   * });
   * ```
   */
  createCopyFromJob(
    source: Table | Table[],
    metadata?: CopyTableMetadata,
  ): Promise<JobResponse>;
  createCopyFromJob(
    source: Table | Table[],
    metadata: CopyTableMetadata,
    callback: JobCallback,
  ): void;
  createCopyFromJob(source: Table | Table[], callback: JobCallback): void;
  createCopyFromJob(
    source: Table | Table[],
    metadataOrCallback?: CopyTableMetadata | JobCallback,
    cb?: JobCallback,
  ): void | Promise<JobResponse> {
    const sourceTables = toArray(source) as Table[];
    sourceTables.forEach(sourceTable => {
      if (!(sourceTable instanceof Table)) {
        throw new Error('Source must be a Table object.');
      }
    });

    const metadata =
      typeof metadataOrCallback === 'object' ? metadataOrCallback : {};
    const callback =
      typeof metadataOrCallback === 'function' ? metadataOrCallback : cb;

    // eslint-disable-next-line @typescript-eslint/no-explicit-any
    const body: any = {
      configuration: {
        copy: extend(true, metadata, {
          destinationTable: {
            datasetId: this.dataset.id,
            projectId: this.dataset.projectId,
            tableId: this.id,
          },

          sourceTables: sourceTables.map(sourceTable => {
            return {
              datasetId: sourceTable.dataset.id,
              projectId: sourceTable.dataset.projectId,
              tableId: sourceTable.id,
            };
          }),
        }),
      },
    };

    if (metadata.jobPrefix) {
      body.jobPrefix = metadata.jobPrefix;
      delete metadata.jobPrefix;
    }

    if (this.location) {
      body.location = this.location;
    }

    if (metadata.jobId) {
      body.jobId = metadata.jobId;
      delete metadata.jobId;
    }

    this.bigQuery.createJob(body, callback!);
  }

  /**
   * Export table to Cloud Storage.
   *
   * See {@link https://cloud.google.com/bigquery/docs/reference/v2/jobs/insert| Jobs: insert API Documentation}
   *
   * @param {string|File} destination Where the file should be exported
   *     to. A string or a {@link
   * https://googleapis.dev/nodejs/storage/latest/File.html File}
   * object.
   * @param {object=} options - The configuration object.
   * @param {string} options.format - The format to export the data in. Allowed
   *     options are "CSV", "JSON", "AVRO", or "PARQUET". Default: "CSV".
   * @param {boolean} options.gzip - Specify if you would like the file compressed
   *     with GZIP. Default: false.
   * @param {string} [options.jobId] Custom job id.
   * @param {string} [options.jobPrefix] Prefix to apply to the job id.
   * @param {JobCallback} callback - The callback function.
   * @param {?error} callback.err - An error returned while making this request
   * @param {Job} callback.job - The job used to export the table.
   * @param {object} callback.apiResponse - The full API response.
   * @returns {Promise<JobResponse>}
   *
   * @throws {Error} If destination isn't a File object.
   * @throws {Error} If destination format isn't recongized.
   *
   * @example
   * ```
   * const {Storage} = require('@google-cloud/storage');
   * const {BigQuery} = require('@google-cloud/bigquery');
   * const bigquery = new BigQuery();
   * const dataset = bigquery.dataset('my-dataset');
   * const table = dataset.table('my-table');
   *
   * const storage = new Storage({
   *   projectId: 'grape-spaceship-123'
   * });
   * const extractedFile = storage.bucket('institutions').file('2014.csv');
   *
   * function callback(err, job, apiResponse) {
   *   // `job` is a Job object that can be used to check the status of the
   *   // request.
   * }
   *
   * //-
   * // To use the default options, just pass a {@link
   * https://googleapis.dev/nodejs/storage/latest/File.html File}
   * object.
   * //
   * // Note: The exported format type will be inferred by the file's extension.
   * // If you wish to override this, or provide an array of destination files,
   * // you must provide an `options` object.
   * //-
   * table.createExtractJob(extractedFile, callback);
   *
   * //-
   * // If you need more customization, pass an `options` object.
   * //-
   * const options = {
   *   format: 'json',
   *   gzip: true
   * };
   *
   * table.createExtractJob(extractedFile, options, callback);
   *
   * //-
   * // You can also specify multiple destination files.
   * //-
   * table.createExtractJob([
   *   storage.bucket('institutions').file('2014.json'),
   *   storage.bucket('institutions-copy').file('2014.json')
   * ], options, callback);
   *
   * //-
   * // If the callback is omitted, we'll return a Promise.
   * //-
   * table.createExtractJob(extractedFile, options).then((data) => {
   *   const job = data[0];
   *   const apiResponse = data[1];
   * });
   * ```
   */
  createExtractJob(
    destination: File,
    options?: CreateExtractJobOptions,
  ): Promise<JobResponse>;
  createExtractJob(
    destination: File,
    options: CreateExtractJobOptions,
    callback: JobCallback,
  ): void;
  createExtractJob(destination: File, callback: JobCallback): void;
  createExtractJob(
    destination: File,
    optionsOrCallback?: CreateExtractJobOptions | JobCallback,
    cb?: JobCallback,
  ): void | Promise<JobResponse> {
    let options =
      typeof optionsOrCallback === 'object' ? optionsOrCallback : {};
    const callback =
      typeof optionsOrCallback === 'function' ? optionsOrCallback : cb;

    options = extend(true, options, {
      destinationUris: toArray(destination).map(dest => {
        if (!util.isCustomType(dest, 'storage/file')) {
          throw new Error('Destination must be a File object.');
        }

        // If no explicit format was provided, attempt to find a match from the
        // file's extension. If no match, don't set, and default upstream to
        // CSV.
        const format = path.extname(dest.name).substr(1).toLowerCase();
        if (!options.destinationFormat && !options.format && FORMATS[format]) {
          options.destinationFormat = FORMATS[format];
        }

        return 'gs://' + dest.bucket.name + '/' + dest.name;
      }),
    });

    if (options.format) {
      options.format = options.format.toLowerCase() as typeof options.format;

      if (FORMATS[options.format!]) {
        options.destinationFormat = FORMATS[options.format!];
        delete options.format;
      } else {
        throw new Error('Destination format not recognized: ' + options.format);
      }
    }

    if (options.gzip) {
      options.compression = 'GZIP';
      delete options.gzip;
    }

    // eslint-disable-next-line @typescript-eslint/no-explicit-any
    const body: any = {
      configuration: {
        extract: extend(true, options, {
          sourceTable: {
            datasetId: this.dataset.id,
            projectId: this.dataset.projectId,
            tableId: this.id,
          },
        }),
      },
    };

    if (options.jobPrefix) {
      body.jobPrefix = options.jobPrefix;
      delete options.jobPrefix;
    }

    if (this.location) {
      body.location = this.location;
    }

    if (options.jobId) {
      body.jobId = options.jobId;
      delete options.jobId;
    }

    this.bigQuery.createJob(body, callback!);
  }

  /**
   * Load data from a local file or Storage {@link
   * https://googleapis.dev/nodejs/storage/latest/File.html File}.
   *
   * By loading data this way, you create a load job that will run your data
   * load asynchronously. If you would like instantaneous access to your data,
   * insert it using {@liink Table#insert}.
   *
   * Note: The file type will be inferred by the given file's extension. If you
   * wish to override this, you must provide `metadata.format`.
   *
   * See {@link https://cloud.google.com/bigquery/docs/reference/v2/jobs/insert| Jobs: insert API Documentation}
   *
   * @param {string|File|File[]} source The source file to load. A string (path)
   * to a local file, or one or more {@link
   * https://googleapis.dev/nodejs/storage/latest/File.html File}
   * objects.
   * @param {object} [metadata] Metadata to set with the load operation. The
   *     metadata object should be in the format of the
   *     {@link https://cloud.google.com/bigquery/docs/reference/rest/v2/Job#JobConfigurationLoad| `configuration.load`}
   * property of a Jobs resource.
   * @param {string} [metadata.format] The format the data being loaded is in.
   *     Allowed options are "AVRO", "CSV", "JSON", "ORC", or "PARQUET".
   * @param {string} [metadata.jobId] Custom job id.
   * @param {string} [metadata.jobPrefix] Prefix to apply to the job id.
   * @param {JobCallback} [callback] The callback function.
   * @param {?error} callback.err An error returned while making this request
   * @param {Job} callback.job The job used to load your data.
   * @param {object} callback.apiResponse The full API response.
   * @returns {Promise<JobResponse>}
   *
   * @throws {Error} If the source isn't a string file name or a File instance.
   *
   * @example
   * ```
   * const {Storage} = require('@google-cloud/storage');
   * const {BigQuery} = require('@google-cloud/bigquery');
   * const bigquery = new BigQuery();
   * const dataset = bigquery.dataset('my-dataset');
   * const table = dataset.table('my-table');
   *
   * //-
   * // Load data from a local file.
   * //-
   * const callback = (err, job, apiResponse) => {
   *   // `job` is a Job object that can be used to check the status of the
   *   // request.
   * };
   *
   * table.createLoadJob('./institutions.csv', callback);
   *
   * //-
   * // You may also pass in metadata in the format of a Jobs resource. See
   * // (https://cloud.google.com/bigquery/docs/reference/rest/v2/Job#JobConfigurationLoad)
   * // for a full list of supported values.
   * //-
   * const metadata = {
   *   encoding: 'ISO-8859-1',
   *   sourceFormat: 'NEWLINE_DELIMITED_JSON'
   * };
   *
   * table.createLoadJob('./my-data.csv', metadata, callback);
   *
   * //-
   * // Load data from a file in your Cloud Storage bucket.
   * //-
   * const storage = new Storage({
   *   projectId: 'grape-spaceship-123'
   * });
   * const data = storage.bucket('institutions').file('data.csv');
   * table.createLoadJob(data, callback);
   *
   * //-
   * // Load data from multiple files in your Cloud Storage bucket(s).
   * //-
   * table.createLoadJob([
   *   storage.bucket('institutions').file('2011.csv'),
   *   storage.bucket('institutions').file('2012.csv')
   * ], callback);
   *
   * //-
   * // If the callback is omitted, we'll return a Promise.
   * //-
   * table.createLoadJob(data).then((data) => {
   *   const job = data[0];
   *   const apiResponse = data[1];
   * });
   * ```
   */
  createLoadJob(
    source: string | File | File[],
    metadata?: JobLoadMetadata,
  ): Promise<JobResponse>;
  createLoadJob(
    source: string | File | File[],
    metadata: JobLoadMetadata,
    callback: JobCallback,
  ): void;
  createLoadJob(source: string | File | File[], callback: JobCallback): void;
  createLoadJob(
    source: string | File | File[],
    metadataOrCallback?: JobLoadMetadata | JobCallback,
    cb?: JobCallback,
  ): void | Promise<JobResponse> {
    const metadata =
      typeof metadataOrCallback === 'object' ? metadataOrCallback : {};
    const callback =
      typeof metadataOrCallback === 'function' ? metadataOrCallback : cb;

    this._createLoadJob(source, metadata).then(
      ([resp]) => callback!(null, resp, resp.metadata),
      err => callback!(err),
    );
  }

  /**
   * @param {string | File | File[]} source
   * @param {JobLoadMetadata} metadata
   * @returns {Promise<JobResponse>}
   * @private
   */
  async _createLoadJob(
    source: string | File | File[],
    metadata: JobLoadMetadata,
  ): Promise<JobResponse> {
    if (metadata.format) {
      metadata.sourceFormat = FORMATS[metadata.format.toLowerCase()];
      delete metadata.format;
    }

    if (this.location) {
      metadata.location = this.location;
    }

    if (typeof source === 'string') {
      // A path to a file was given. If a sourceFormat wasn't specified, try to
      // find a match from the file's extension.
      const detectedFormat =
        FORMATS[path.extname(source).substr(1).toLowerCase()];
      if (!metadata.sourceFormat && detectedFormat) {
        metadata.sourceFormat = detectedFormat;
      }

      // Read the file into a new write stream.
      const jobWritable = fs
        .createReadStream(source)
        .pipe(this.createWriteStream_(metadata));
      const [jobResponse] = (await once(jobWritable, 'job')) as Job[];
      return [jobResponse, jobResponse.metadata];
    }

    // eslint-disable-next-line @typescript-eslint/no-explicit-any
    const body: any = {
      configuration: {
        load: {
          destinationTable: {
            projectId: this.dataset.projectId,
            datasetId: this.dataset.id,
            tableId: this.id,
          },
        },
      },
    };

    if (metadata.jobPrefix) {
      body.jobPrefix = metadata.jobPrefix;
      delete metadata.jobPrefix;
    }

    if (metadata.location) {
      body.location = metadata.location;
      delete metadata.location;
    }

    if (metadata.jobId) {
      body.jobId = metadata.jobId;
      delete metadata.jobId;
    }

    extend(true, body.configuration.load, metadata, {
      sourceUris: toArray(source).map(src => {
        if (!util.isCustomType(src, 'storage/file')) {
          throw new Error('Source must be a File object.');
        }

        // If no explicit format was provided, attempt to find a match from
        // the file's extension. If no match, don't set, and default upstream
        // to CSV.
        const format = FORMATS[path.extname(src.name).substr(1).toLowerCase()];
        if (!metadata.sourceFormat && format) {
          body.configuration.load.sourceFormat = format;
        }
        return 'gs://' + src.bucket.name + '/' + src.name;
      }),
    });

    return this.bigQuery.createJob(body);
  }

  /**
   * Run a query as a job. No results are immediately returned. Instead, your
   * callback will be executed with a {@link Job} object that you must
   * ping for the results. See the Job documentation for explanations of how to
   * check on the status of the job.
   *
   * See {@link BigQuery#createQueryJob} for full documentation of this method.
   */
  createQueryJob(options: Query): Promise<JobResponse>;
  createQueryJob(options: Query, callback: JobCallback): void;
  createQueryJob(
    options: Query,
    callback?: JobCallback,
  ): void | Promise<JobResponse> {
    return this.dataset.createQueryJob(options, callback!);
  }

  /**
   * Run a query scoped to your dataset as a readable object stream.
   *
   * See {@link BigQuery#createQueryStream} for full documentation of this
   * method.
   *
   * @param {object} query See {@link BigQuery#createQueryStream} for full
   *     documentation of this method.
   * @returns {stream} See {@link BigQuery#createQueryStream} for full
   *     documentation of this method.
   */
  createQueryStream(query: Query): Duplex {
    return this.dataset.createQueryStream(query);
  }

  /**
   * Creates a write stream. Unlike the public version, this will not
   * automatically poll the underlying job.
   *
   * @private
   *
   * @param {string|object} [metadata] Metadata to set with the load operation.
   *     The metadata object should be in the format of the
   *     {@link https://cloud.google.com/bigquery/docs/reference/rest/v2/Job#JobConfigurationLoad| `configuration.load`}
   * property of a Jobs resource. If a string is given, it will be used
   * as the filetype.
   * @param {string} [metadata.jobId] Custom job id.
   * @param {string} [metadata.jobPrefix] Prefix to apply to the job id.
   * @returns {WritableStream}
   */
  createWriteStream_(metadata: JobLoadMetadata | string): Writable {
    metadata = metadata || {};
    if (typeof metadata === 'string') {
      metadata = {
        sourceFormat: FORMATS[metadata.toLowerCase()],
      };
    }

    if (typeof metadata.schema === 'string') {
      metadata.schema = Table.createSchemaFromString_(metadata.schema);
    }

    metadata = extend(
      true,
      {
        destinationTable: {
          projectId: this.dataset.projectId,
          datasetId: this.dataset.id,
          tableId: this.id,
        },
      },
      metadata,
    );

    let jobId = metadata.jobId || randomUUID();

    if (metadata.jobId) {
      delete metadata.jobId;
    }

    if (metadata.jobPrefix) {
      jobId = metadata.jobPrefix + jobId;
      delete metadata.jobPrefix;
    }

    const dup = streamEvents(duplexify());
    const jobMetadata = {
      configuration: {
        load: metadata,
      },
      jobReference: {
        jobId,
        projectId: this.dataset.projectId,
        location: this.location,
      },
    };
    dup.once('writing', () => {
      util.makeWritableStream(
        dup,
        {
          makeAuthenticatedRequest: this.bigQuery.makeAuthenticatedRequest,
          metadata: jobMetadata as {},
          request: {
            uri: `${this.bigQuery.apiEndpoint}/upload/bigquery/v2/projects/${this.dataset.projectId}/jobs`,
          },
        },
        (data: bigquery.IJob) => {
          let job: Job | null = null;
          const jobRef = data.jobReference;
          if (jobRef && jobRef.jobId) {
            job = this.bigQuery.job(jobRef.jobId, {
              location: jobRef.location,
              projectId: jobRef.projectId,
            });
            job.metadata = data;
          }
          dup.emit('job', job);
        },
      );
    });
    return dup;
  }

  /**
   * Load data into your table from a readable stream of AVRO, CSV, JSON, ORC,
   * or PARQUET data.
   *
   * See {@link https://cloud.google.com/bigquery/docs/reference/v2/jobs/insert| Jobs: insert API Documentation}
   *
   * @param {string|object} [metadata] Metadata to set with the load operation.
   *     The metadata object should be in the format of the
   *     {@link https://cloud.google.com/bigquery/docs/reference/rest/v2/Job#JobConfigurationLoad| `configuration.load`}
   * property of a Jobs resource. If a string is given,
   * it will be used as the filetype.
   * @param {string} [metadata.jobId] Custom job id.
   * @param {string} [metadata.jobPrefix] Prefix to apply to the job id.
   * @returns {WritableStream}
   *
   * @throws {Error} If source format isn't recognized.
   *
   * @example
   * ```
   * const {BigQuery} = require('@google-cloud/bigquery');
   * const bigquery = new BigQuery();
   * const dataset = bigquery.dataset('my-dataset');
   * const table = dataset.table('my-table');
   *
   * //-
   * // Load data from a CSV file.
   * //-
   * const request = require('request');
   *
   * const csvUrl = 'http://goo.gl/kSE7z6';
   *
   * const metadata = {
   *   allowJaggedRows: true,
   *   skipLeadingRows: 1
   * };
   *
   * request.get(csvUrl)
   *   .pipe(table.createWriteStream(metadata))
   *   .on('job', (job) => {
   *     // `job` is a Job object that can be used to check the status of the
   *     // request.
   *   })
   *   .on('complete', (job) => {
   *     // The job has completed successfully.
   *   });
   *
   * //-
   * // Load data from a JSON file.
   * //-
   * const fs = require('fs');
   *
   * fs.createReadStream('./test/testdata/testfile.json')
   *   .pipe(table.createWriteStream('json'))
   *   .on('job', (job) => {
   *     // `job` is a Job object that can be used to check the status of the
   *     // request.
   *   })
   *   .on('complete', (job) => {
   *     // The job has completed successfully.
   *   });
   * ```
   */
  createWriteStream(metadata: JobLoadMetadata | string) {
    const stream = this.createWriteStream_(metadata);
    stream.on('prefinish', () => {
      stream.cork();
    });
    stream.on('job', (job: Job) => {
      job
        .on('error', err => {
          stream.destroy(err);
        })
        .on('complete', () => {
          stream.emit('complete', job);
          stream.uncork();
        });
    });
    return stream;
  }

  /**
   * Export table to Cloud Storage.
   *
   * @param {string|File} destination Where the file should be exported
   *     to. A string or a {@link
   * https://googleapis.dev/nodejs/storage/latest/File.html File}.
   * @param {object} [options] The configuration object.
   * @param {string} [options.format="CSV"] The format to export the data in.
   *     Allowed options are "AVRO", "CSV", "JSON", "ORC" or "PARQUET".
   * @param {boolean} [options.gzip] Specify if you would like the file compressed
   *     with GZIP. Default: false.
   * @param {string} [options.jobId] Custom id for the underlying job.
   * @param {string} [options.jobPrefix] Prefix to apply to the underlying job id.
   * @param {JobMetadataCallback} [callback] The callback function.
   * @param {?error} callback.err An error returned while making this request
   * @param {object} callback.apiResponse The full API response.
   * @returns {Promise<JobMetadataResponse>}
   *
   * @throws {Error} If destination isn't a File object.
   * @throws {Error} If destination format isn't recongized.
   *
   * @example
   * ```
   * const Storage = require('@google-cloud/storage');
   * const {BigQuery} = require('@google-cloud/bigquery');
   * const bigquery = new BigQuery();
   * const dataset = bigquery.dataset('my-dataset');
   * const table = dataset.table('my-table');
   *
   * const storage = new Storage({
   *   projectId: 'grape-spaceship-123'
   * });
   * const extractedFile = storage.bucket('institutions').file('2014.csv');
   *
   * //-
   * // To use the default options, just pass a {@link
   * https://googleapis.dev/nodejs/storage/latest/File.html File}
   * object.
   * //
   * // Note: The exported format type will be inferred by the file's extension.
   * // If you wish to override this, or provide an array of destination files,
   * // you must provide an `options` object.
   * //-
   * table.extract(extractedFile, (err, apiResponse) => {});
   *
   * //-
   * // If you need more customization, pass an `options` object.
   * //-
   * const options = {
   *   format: 'json',
   *   gzip: true
   * };
   *
   * table.extract(extractedFile, options, (err, apiResponse) => {});
   *
   * //-
   * // You can also specify multiple destination files.
   * //-
   * table.extract([
   *   storage.bucket('institutions').file('2014.json'),
   *   storage.bucket('institutions-copy').file('2014.json')
   * ], options, (err, apiResponse) => {});
   *
   * //-
   * // If the callback is omitted, we'll return a Promise.
   * //-
   * table.extract(extractedFile, options).then((data) => {
   *   const apiResponse = data[0];
   * });
   * ```
   */
  extract(
    destination: File,
    options?: CreateExtractJobOptions,
  ): Promise<JobMetadataResponse>;
  extract(
    destination: File,
    options: CreateExtractJobOptions,
    callback?: JobMetadataCallback,
  ): void;
  extract(destination: File, callback?: JobMetadataCallback): void;
  extract(
    destination: File,
    optionsOrCallback?: CreateExtractJobOptions | JobMetadataCallback,
    cb?: JobMetadataCallback,
  ): void | Promise<JobMetadataResponse> {
    const options =
      typeof optionsOrCallback === 'object' ? optionsOrCallback : {};
    const callback =
      typeof optionsOrCallback === 'function' ? optionsOrCallback : cb;
    this.createExtractJob(destination, options, (err, job, resp) => {
      if (err) {
        callback!(err, resp);
        return;
      }
      job!.on('error', callback!).on('complete', metadata => {
        callback!(null, metadata);
      });
    });
  }

  /**
   * @callback RowsCallback
   * @param {?Error} err Request error, if any.
   * @param {array} rows The rows.
   * @param {object} apiResponse The full API response.
   */
  /**
   * @typedef {array} RowsResponse
   * @property {array} 0 The rows.
   */
  getRows(options?: GetRowsOptions): Promise<RowsResponse>;
  getRows(options: GetRowsOptions, callback: RowsCallback): void;
  getRows(callback: RowsCallback): void;

  /**
   * Retrieves table data from a specified set of rows. The rows are returned to
   * your callback as an array of objects matching your table's schema.
   *
   * See {@link https://cloud.google.com/bigquery/docs/reference/v2/tabledata/list| Tabledata: list API Documentation}
   *
   * @param {object} [options] The configuration object.
   * @param {boolean} [options.autoPaginate=true] Have pagination handled
   *     automatically.
   * @param {number} [options.maxApiCalls] Maximum number of API calls to make.
   * @param {number} [options.maxResults] Maximum number of results to return.
   * @param {boolean|IntegerTypeCastOptions} [options.wrapIntegers=false] Wrap values
   *     of 'INT64' type in {@link BigQueryInt} objects.
   *     If a `boolean`, this will wrap values in {@link BigQueryInt} objects.
   *     If an `object`, this will return a value returned by
   *     `wrapIntegers.integerTypeCastFunction`.
   * @param {RowsCallback} [callback] The callback function. If `autoPaginate`
   *     is set to false a {@link ManualQueryResultsCallback} should be used.
   * @param {?error} callback.err An error returned while making this request
   * @param {array} callback.rows The table data from specified set of rows.
   * @returns {Promise<RowsResponse>}
   *
   * @example
   * ```
   * const {BigQuery} = require('@google-cloud/bigquery');
   * const bigquery = new BigQuery();
   * const dataset = bigquery.dataset('my-dataset');
   * const table = dataset.table('my-table');
   *
   * table.getRows((err, rows) => {
   *   if (!err) {
   *     // rows is an array of results.
   *   }
   * });
   *
   * //-
   * // To control how many API requests are made and page through the results
   * // manually, set `autoPaginate` to `false`.
   * //-
   * function manualPaginationCallback(err, rows, nextQuery, apiResponse) {
   *   if (nextQuery) {
   *     // More results exist.
   *     table.getRows(nextQuery, manualPaginationCallback);
   *   }
   * }
   *
   * table.getRows({
   *   autoPaginate: false
   * }, manualPaginationCallback);
   *
   * //-
   * // If the callback is omitted, we'll return a Promise.
   * //-
   * table.getRows().then((data) => {
   *   const rows = data[0];
   *   });
   * ```
   */
  getRows(
    optionsOrCallback?: GetRowsOptions | RowsCallback,
    cb?: RowsCallback,
  ): void | Promise<RowsResponse> {
    const options =
      typeof optionsOrCallback === 'object' ? optionsOrCallback : {};
    const callback =
      typeof optionsOrCallback === 'function' ? optionsOrCallback : cb;
    const wrapIntegers = options.wrapIntegers ? options.wrapIntegers : false;
    delete options.wrapIntegers;
    const parseJSON = options.parseJSON ? options.parseJSON : false;
    delete options.parseJSON;
    const selectedFields = options.selectedFields
      ? options.selectedFields.split(',')
      : [];
    const onComplete = (
      err: Error | null,
      rows: TableRow[] | null,
      nextQuery: GetRowsOptions | null,
      resp: bigquery.ITableList,
    ) => {
      if (err) {
        callback!(err, null, null, resp);
        return;
      }
      rows = BigQuery.mergeSchemaWithRows_(this.metadata.schema, rows || [], {
        wrapIntegers,
        selectedFields,
        parseJSON,
      });
      callback!(null, rows, nextQuery, resp);
    };

    const qs = extend(
      {
        'formatOptions.useInt64Timestamp': true,
      },
      options,
    );

    this.request(
      {
        uri: '/data',
        qs,
      },
      (err, resp) => {
        if (err) {
          onComplete(err, null, null, resp);
          return;
        }
        let nextQuery: GetRowsOptions | null = null;
        if (resp.pageToken) {
          nextQuery = Object.assign({}, qs, {
            pageToken: resp.pageToken,
          });
        }

        if (resp.rows && resp.rows.length > 0 && !this.metadata.schema) {
          // We don't know the schema for this table yet. Do a quick stat.
          void this.getMetadata(
            (err: Error, metadata: Metadata, apiResponse: bigquery.ITable) => {
              if (err) {
                onComplete(err, null, null, apiResponse!);
                return;
              }
              onComplete(null, resp.rows, nextQuery, resp);
            },
          );
          return;
        }

        onComplete(null, resp.rows, nextQuery, resp);
      },
    );
  }

  /**
   * @callback InsertRowsCallback
   * @param {?Error} err Request error, if any.
   * @param {?Error} err.errors If present, these represent partial
   *     failures. It's possible for part of your request to be completed
   *     successfully, while the other part was not.
   * @param {object} apiResponse The full API response.
   */
  /**
   * @typedef {array} InsertRowsResponse
   * @property {object} 0 The full API response.
   */
  /**
   * Stream data into BigQuery one record at a time without running a load job.
   *
   * If you need to create an entire table from a file, consider using
   * {@link Table#load} instead.
   *
   * Note, if a table was recently created, inserts may fail until the table
   * is consistent within BigQuery. If a `schema` is supplied, this method will
   * automatically retry those failed inserts, and it will even create the
   * table with the provided schema if it does not exist.
   *
   * See {@link https://cloud.google.com/bigquery/docs/reference/v2/tabledata/insertAll| Tabledata: insertAll API Documentation}
   * See {@link https://cloud.google.com/bigquery/quotas#streaming_inserts| Streaming Insert Limits}
   * See {@link https://developers.google.com/bigquery/troubleshooting-errors| Troubleshooting Errors}
   *
   * @param {object|object[]} rows The rows to insert into the table.
   * @param {object} [options] Configuration object.
   * @param {boolean} [options.createInsertId=true] Automatically insert a
   *     default row id when one is not provided.
   * @param {boolean} [options.ignoreUnknownValues=false] Accept rows that contain
   *     values that do not match the schema. The unknown values are ignored.
   * @param {number} [options.partialRetries=3] Number of times to retry
   *     inserting rows for cases of partial failures.
   * @param {boolean} [options.raw] If `true`, the `rows` argument is expected to
   *     be formatted as according to the
   *     {@link https://cloud.google.com/bigquery/docs/reference/v2/tabledata/insertAll| specification}.
   * @param {string|object} [options.schema] If provided will automatically
   *     create a table if it doesn't already exist. Note that this can take
   *     longer than 2 minutes to complete. A comma-separated list of
   *     name:type pairs.
   *     Valid types are "string", "integer", "float", "boolean", and
   *     "timestamp". If the type is omitted, it is assumed to be "string".
   *     Example: "name:string, age:integer". Schemas can also be specified as a
   *     JSON array of fields, which allows for nested and repeated fields. See
   *     a {@link http://goo.gl/sl8Dmg| Table resource} for more detailed information.
   * @param {boolean} [options.skipInvalidRows=false] Insert all valid rows of a
   *     request, even if invalid rows exist.
   * @param {string} [options.templateSuffix] Treat the destination table as a
   *     base template, and insert the rows into an instance table named
   *     "{destination}{templateSuffix}". BigQuery will manage creation of
   *     the instance table, using the schema of the base template table. See
   *     {@link https://cloud.google.com/bigquery/streaming-data-into-bigquery#template-tables| Automatic table creation using template tables}
   *     for considerations when working with templates tables.
   * @param {InsertRowsCallback} [callback] The callback function.
   * @param {?error} callback.err An error returned while making this request.
   * @param {object[]} callback.err.errors If present, these represent partial
   *     failures. It's possible for part of your request to be completed
   *     successfully, while the other part was not.
   * @param {object} callback.apiResponse The full API response.
   * @returns {Promise<InsertRowsResponse>}
   *
   * @example
   * ```
   * const {BigQuery} = require('@google-cloud/bigquery');
   * const bigquery = new BigQuery();
   * const dataset = bigquery.dataset('my-dataset');
   * const table = dataset.table('my-table');
   *
   * //-
   * // Insert a single row.
   * //-
   * table.insert({
   *   INSTNM: 'Motion Picture Institute of Michigan',
   *   CITY: 'Troy',
   *   STABBR: 'MI'
   * }, insertHandler);
   *
   * //-
   * // Insert multiple rows at a time.
   * //-
   * const rows = [
   *   {
   *     INSTNM: 'Motion Picture Institute of Michigan',
   *     CITY: 'Troy',
   *     STABBR: 'MI'
   *   },
   *   // ...
   * ];
   *
   * table.insert(rows, insertHandler);
   *
   * //-
   * // Insert a row as according to the <a href="https://cloud.google.com/bigquery/docs/reference/v2/tabledata/insertAll">specification</a>.
   * //-
   * const row = {
   *   insertId: '1',
   *   json: {
   *     INSTNM: 'Motion Picture Institute of Michigan',
   *     CITY: 'Troy',
   *     STABBR: 'MI'
   *   }
   * };
   *
   * const options = {
   *   raw: true
   * };
   *
   * table.insert(row, options, insertHandler);
   *
   * //-
   * // Handling the response. See <a href="https://developers.google.com/bigquery/troubleshooting-errors">Troubleshooting Errors</a> for best practices on how to handle errors.
   * //-
   * function insertHandler(err, apiResponse) {
   *   if (err) {
   *     // An API error or partial failure occurred.
   *
   *     if (err.name === 'PartialFailureError') {
   *       // Some rows failed to insert, while others may have succeeded.
   *
   *       // err.errors (object[]):
   *       // err.errors[].row (original row object passed to `insert`)
   *       // err.errors[].errors[].reason
   *       // err.errors[].errors[].message
   *     }
   *   }
   * }
   *
   * //-
   * // If the callback is omitted, we'll return a Promise.
   * //-
   * table.insert(rows)
   *   .then((data) => {
   *     const apiResponse = data[0];
   *   })
   *   .catch((err) => {
   *     // An API error or partial failure occurred.
   *
   *     if (err.name === 'PartialFailureError') {
   *       // Some rows failed to insert, while others may have succeeded.
   *
   *       // err.errors (object[]):
   *       // err.errors[].row (original row object passed to `insert`)
   *       // err.errors[].errors[].reason
   *       // err.errors[].errors[].message
   *     }
   *   });
   * ```
   */
  insert(
    rows: RowMetadata | RowMetadata[],
    options?: InsertRowsOptions,
  ): Promise<InsertRowsResponse>;
  insert(
    rows: RowMetadata | RowMetadata[],
    options: InsertRowsOptions,
    callback: InsertRowsCallback,
  ): void;
  insert(rows: RowMetadata | RowMetadata[], callback: InsertRowsCallback): void;
  insert(
    rows: RowMetadata | RowMetadata[],
    optionsOrCallback?: InsertRowsOptions | InsertRowsCallback,
    cb?: InsertRowsCallback,
  ): void | Promise<InsertRowsResponse> {
    const options =
      typeof optionsOrCallback === 'object'
        ? optionsOrCallback
        : ({} as InsertRowsOptions);
    const callback =
      typeof optionsOrCallback === 'function' ? optionsOrCallback : cb;

    const promise = this._insertAndCreateTable(rows, options);
    if (callback) {
      promise.then(
        resp => callback(null, resp),
        err => callback(err, null),
      );
    } else {
      return promise.then(r => [r]);
    }
  }

  /**
   * Insert rows with retries, but will create the table if not exists.
   *
   * @param {RowMetadata | RowMetadata[]} rows
   * @param {InsertRowsOptions} options
   * @returns {Promise<bigquery.ITableDataInsertAllResponse | bigquery.ITable>}
   * @private
   */
  private async _insertAndCreateTable(
    rows: RowMetadata | RowMetadata[],
    options: InsertRowsOptions,
  ): Promise<bigquery.ITableDataInsertAllResponse | bigquery.ITable> {
    const {schema} = options;
    const delay = 60000;

    try {
      return await this._insertWithRetry(rows, options);
    } catch (err) {
      if ((err as ApiError).code !== 404 || !schema) {
        throw err;
      }
    }

    try {
      await this.create({schema});
    } catch (err) {
      if ((err as ApiError).code !== 409) {
        throw err;
      }
    }

    // table creation after failed access is subject to failure caching and
    // eventual consistency, see:
    // https://github.com/googleapis/google-cloud-python/issues/4553#issuecomment-350110292
    await new Promise(resolve => setTimeout(resolve, delay));
    return this._insertAndCreateTable(rows, options);
  }

  /**
   * This method will attempt to insert rows while retrying any partial failures
   * that occur along the way. Because partial insert failures are returned
   * differently, we can't depend on our usual retry strategy.
   *
   * @private
   *
   * @param {RowMetadata|RowMetadata[]} rows The rows to insert.
   * @param {InsertRowsOptions} options Insert options.
   * @returns {Promise<bigquery.ITableDataInsertAllResponse>}
   */
  private async _insertWithRetry(
    rows: RowMetadata | RowMetadata[],
    options: InsertRowsOptions,
  ): Promise<bigquery.ITableDataInsertAllResponse> {
    const {partialRetries = 3} = options;
    let error: GoogleErrorBody;

    const maxAttempts = Math.max(partialRetries, 0) + 1;

    for (let attempts = 0; attempts < maxAttempts; attempts++) {
      try {
        return await this._insert(rows, options);
      } catch (e) {
        error = e as GoogleErrorBody;
        rows = (((e as GoogleErrorBody).errors || []) as PartialInsertFailure[])
          .filter(err => !!err.row)
          .map(err => err.row);

        if (!rows.length) {
          break;
        }
      }
    }

    throw error!;
  }

  /**
   * This method does the bulk of the work for processing options and making the
   * network request.
   *
   * @private
   *
   * @param {RowMetadata|RowMetadata[]} rows The rows to insert.
   * @param {InsertRowsOptions} options Insert options.
   * @returns {Promise<bigquery.ITableDataInsertAllResponse>}
   */
  private async _insert(
    rows: RowMetadata | RowMetadata[],
    options: InsertRowsOptions,
  ): Promise<bigquery.ITableDataInsertAllResponse> {
    rows = toArray(rows) as RowMetadata[];

    if (!rows.length) {
      throw new Error('You must provide at least 1 row to be inserted.');
    }

    const json = extend(true, {}, options, {rows});

    if (!options.raw) {
      json.rows = rows.map((row: RowMetadata) => {
        const encoded: InsertRow = {
          json: Table.encodeValue_(row)!,
        };

        if (options.createInsertId !== false) {
          encoded.insertId = randomUUID();
        }

        return encoded;
      });
    }

    delete json.createInsertId;
    delete json.partialRetries;
    delete json.raw;
    delete json.schema;

    const [resp] = await this.request({
      method: 'POST',
      uri: '/insertAll',
      json,
    });

    const partialFailures = (resp.insertErrors || []).map(
      (insertError: GoogleErrorBody) => {
        return {
          errors: insertError.errors!.map(error => {
            return {
              message: error.message,
              reason: error.reason,
            };
          }),
          // eslint-disable-next-line @typescript-eslint/no-explicit-any
          row: rows[(insertError as any).index],
        };
      },
    );

    if (partialFailures.length > 0) {
      throw new util.PartialFailureError({
        errors: partialFailures,
        response: resp,
      } as GoogleErrorBody);
    }

    return resp;
  }

  createInsertStream(options?: InsertStreamOptions): Writable {
    options = typeof options === 'object' ? options : {};
    const dup = new Duplex({objectMode: true});
    dup._write = (
      chunk: RowMetadata,
      encoding: BufferEncoding,
      cb: Function,
    ) => {
      this.rowQueue!.add(chunk, () => {});
      cb!();
    };

    this.rowQueue = new RowQueue(this, dup, options);
    return dup as Writable;
  }

  load(
    source: string | File | File[],
    metadata?: JobLoadMetadata,
  ): Promise<JobMetadataResponse>;
  load(
    source: string | File | File[],
    metadata: JobLoadMetadata,
    callback: JobMetadataCallback,
  ): void;
  load(source: string | File | File[], callback: JobMetadataCallback): void;
  /**
   * Load data from a local file or Storage {@link
   * https://googleapis.dev/nodejs/storage/latest/File.html File}.
   *
   * By loading data this way, you create a load job that will run your data
   * load asynchronously. If you would like instantaneous access to your data,
   * insert it using {@link Table#insert}.
   *
   * Note: The file type will be inferred by the given file's extension. If you
   * wish to override this, you must provide `metadata.format`.
   *
   * @param {string|File} source The source file to load. A filepath as a string
   *     or a {@link
   * https://googleapis.dev/nodejs/storage/latest/File.html File}
   * object.
   * @param {object} [metadata] Metadata to set with the load operation. The
   *     metadata object should be in the format of the
   *     {@link https://cloud.google.com/bigquery/docs/reference/rest/v2/Job#JobConfigurationLoad| `configuration.load`}
   * property of a Jobs resource.
   * @param {string} [metadata.format] The format the data being loaded is in.
   *     Allowed options are "AVRO", "CSV", "JSON", "ORC", or "PARQUET".
   * @param {string} [metadata.jobId] Custom id for the underlying job.
   * @param {string} [metadata.jobPrefix] Prefix to apply to the underlying job
   *     id.
   * @param {JobMetadataCallback} [callback] The callback function.
   * @param {?error} callback.err An error returned while making this request
   * @param {object} callback.apiResponse The full API response.
   * @returns {Promise<JobMetadataResponse>}
   *
   * @throws {Error} If the source isn't a string file name or a File instance.
   *
   * @example
   * ```
   * const {BigQuery} = require('@google-cloud/bigquery');
   * const bigquery = new BigQuery();
   * const dataset = bigquery.dataset('my-dataset');
   * const table = dataset.table('my-table');
   *
   * //-
   * // Load data from a local file.
   * //-
   * table.load('./institutions.csv', (err, apiResponse) => {});
   *
   * //-
   * // You may also pass in metadata in the format of a Jobs resource. See
   * // (https://cloud.google.com/bigquery/docs/reference/rest/v2/Job#JobConfigurationLoad)
   * // for a full list of supported values.
   * //-
   * const metadata = {
   *   encoding: 'ISO-8859-1',
   *   sourceFormat: 'NEWLINE_DELIMITED_JSON'
   * };
   *
   * table.load('./my-data.csv', metadata, (err, apiResponse) => {});
   *
   * //-
   * // Load data from a file in your Cloud Storage bucket.
   * //-
   * const gcs = require('@google-cloud/storage')({
   *   projectId: 'grape-spaceship-123'
   * });
   * const data = gcs.bucket('institutions').file('data.csv');
   * table.load(data, (err, apiResponse) => {});
   *
   * //-
   * // Load data from multiple files in your Cloud Storage bucket(s).
   * //-
   * table.load([
   *   gcs.bucket('institutions').file('2011.csv'),
   *   gcs.bucket('institutions').file('2012.csv')
   * ], function(err, apiResponse) {});
   *
   * //-
   * // If the callback is omitted, we'll return a Promise.
   * //-
   * table.load(data).then(function(data) {
   *   const apiResponse = data[0];
   * });
   * ```
   */
  load(
    source: string | File | File[],
    metadata?: JobLoadMetadata,
  ): Promise<JobMetadataResponse>;
  load(
    source: string | File | File[],
    metadata: JobLoadMetadata,
    callback: JobMetadataCallback,
  ): void;
  load(source: string | File | File[], callback: JobMetadataCallback): void;
  load(
    source: string | File | File[],
    metadataOrCallback?: JobLoadMetadata | JobMetadataCallback,
    cb?: JobMetadataCallback,
  ): void | Promise<JobMetadataResponse> {
    const metadata =
      typeof metadataOrCallback === 'object' ? metadataOrCallback : {};
    const callback =
      typeof metadataOrCallback === 'function' ? metadataOrCallback : cb;

    this.createLoadJob(source as File, metadata, (err, job, resp) => {
      if (err) {
        callback!(err, resp);
        return;
      }

      job!.on('error', callback!).on('complete', metadata => {
        callback!(null, metadata);
      });
    });
  }

  /**
   * Run a query scoped to your dataset.
   *
   * See {@link BigQuery#query} for full documentation of this method.
   * @param {object} query See {@link BigQuery#query} for full documentation of this method.
   * @param {function} [callback] See {@link BigQuery#query} for full documentation of this method.
   * @returns {Promise<QueryRowsResponse>}
   */
  query(query: Query | string, callback: QueryRowsCallback): void;
  query(
    query: Query | string,
<<<<<<< HEAD
    callback?: QueryRowsCallback
  ): void | Promise<QueryRowsCallback> {
=======
    callback?: SimpleQueryRowsCallback,
  ): void | Promise<SimpleQueryRowsResponse> {
>>>>>>> 6cd706b6
    if (typeof query === 'string') {
      query = {
        query,
      };
    }
    this.dataset.query(query, callback!);
  }

  /**
   * Set the metadata on the table.
   *
   * See {@link https://cloud.google.com/bigquery/docs/reference/v2/tables/patch| Tables: patch API Documentation}
   *
   * @param {object} metadata The metadata key/value object to set.
   * @param {string} metadata.description A user-friendly description of the
   *     table.
   * @param {string} metadata.name A descriptive name for the table.
   * @param {string|object} metadata.schema A comma-separated list of name:type
   *     pairs. Valid types are "string", "integer", "float", "boolean",
   * "bytes", "record", and "timestamp". If the type is omitted, it is assumed
   * to be "string". Example: "name:string, age:integer". Schemas can also be
   *     specified as a JSON array of fields, which allows for nested and
   * repeated fields. See a {@link http://goo.gl/sl8Dmg| Table resource} for more
   * detailed information.
   * @param {function} [callback] The callback function.
   * @param {?error} callback.err An error returned while making this request.
   * @param {object} callback.apiResponse The full API response.
   * @returns {Promise<common.SetMetadataResponse>}
   *
   * @example
   * ```
   * const {BigQuery} = require('@google-cloud/bigquery');
   * const bigquery = new BigQuery();
   * const dataset = bigquery.dataset('my-dataset');
   * const table = dataset.table('my-table');
   *
   * const metadata = {
   *   name: 'My recipes',
   *   description: 'A table for storing my recipes.',
   *   schema: 'name:string, servings:integer, cookingTime:float, quick:boolean'
   * };
   *
   * table.setMetadata(metadata, (err, metadata, apiResponse) => {});
   *
   * //-
   * // If the callback is omitted, we'll return a Promise.
   * //-
   * table.setMetadata(metadata).then((data) => {
   *   const metadata = data[0];
   *   const apiResponse = data[1];
   * });
   * ```
   */
  setMetadata(metadata: SetTableMetadataOptions): Promise<SetMetadataResponse>;
  setMetadata(
    metadata: SetTableMetadataOptions,
    callback: ResponseCallback,
  ): void;
  setMetadata(
    metadata: SetTableMetadataOptions,
    callback?: ResponseCallback,
  ): void | Promise<SetMetadataResponse> {
    const body = Table.formatMetadata_(metadata as TableMetadata);
    void super.setMetadata(body, callback!);
  }

  /**
   * Run a query scoped to your dataset.
   * @returns {Promise<PolicyResponse>}
   */
  getIamPolicy(
    optionsOrCallback?: GetPolicyOptions | PolicyCallback,
  ): Promise<PolicyResponse>;
  getIamPolicy(options: GetPolicyOptions, callback: PolicyCallback): void;
  getIamPolicy(
    optionsOrCallback?: GetPolicyOptions,
    cb?: PolicyCallback,
  ): void | Promise<PolicyResponse> {
    const options =
      typeof optionsOrCallback === 'object' ? optionsOrCallback : {};
    const callback =
      typeof optionsOrCallback === 'function' ? optionsOrCallback : cb;

    if (
      typeof options.requestedPolicyVersion === 'number' &&
      options.requestedPolicyVersion !== 1
    ) {
      throw new Error('Only IAM policy version 1 is supported.');
    }

    const json = extend(true, {}, {options});

    this.request(
      {
        method: 'POST',
        uri: '/:getIamPolicy',
        json,
      },
      (err, resp) => {
        if (err) {
          callback!(err, null);
          return;
        }
        callback!(null, resp);
      },
    );
  }

  /**
   * Run a query scoped to your dataset.
   * @returns {Promise<PolicyResponse>}
   */
  setIamPolicy(
    policy: Policy,
    options?: SetPolicyOptions,
  ): Promise<PolicyResponse>;
  setIamPolicy(
    policy: Policy,
    options: SetPolicyOptions,
    callback: PolicyCallback,
  ): void;
  setIamPolicy(policy: Policy, callback: PolicyCallback): void;
  setIamPolicy(
    policy: Policy,
    optionsOrCallback?: SetPolicyOptions | PolicyCallback,
    cb?: PolicyCallback,
  ): void | Promise<PolicyResponse> {
    const options =
      typeof optionsOrCallback === 'object' ? optionsOrCallback : {};
    const callback =
      typeof optionsOrCallback === 'function' ? optionsOrCallback : cb;

    if (policy.version && policy.version !== 1) {
      throw new Error('Only IAM policy version 1 is supported.');
    }

    const json = extend(true, {}, options, {policy});

    this.request(
      {
        method: 'POST',
        uri: '/:setIamPolicy',
        json,
      },
      (err, resp) => {
        if (err) {
          callback!(err, null);
          return;
        }
        callback!(null, resp);
      },
    );
  }

  /**
   * Run a query scoped to your dataset.
   * @returns {Promise<PermissionsResponse>}
   */
  testIamPermissions(
    permissions: string | string[],
  ): Promise<PermissionsResponse>;
  testIamPermissions(
    permissions: string | string[],
    callback: PermissionsCallback,
  ): void;
  testIamPermissions(
    permissions: string | string[],
    callback?: PermissionsCallback,
  ): void | Promise<PermissionsResponse> {
    permissions = toArray(permissions);

    const json = extend(true, {}, {permissions});

    this.request(
      {
        method: 'POST',
        uri: '/:testIamPermissions',
        json,
      },
      (err, resp) => {
        if (err) {
          callback!(err, null);
          return;
        }
        callback!(null, resp);
      },
    );
  }
}

/*! Developer Documentation
 *
 * These methods can be auto-paginated.
 */
paginator.extend(Table, ['getRows']);

/*! Developer Documentation
 *
 * All async methods (except for streams) will return a Promise in the event
 * that a callback is omitted.
 */
promisifyAll(Table);

/**
 * Reference to the {@link Table} class.
 * @name module:@google-cloud/bigquery.Table
 * @see Table
 */
export {Table};<|MERGE_RESOLUTION|>--- conflicted
+++ resolved
@@ -2376,13 +2376,8 @@
   query(query: Query | string, callback: QueryRowsCallback): void;
   query(
     query: Query | string,
-<<<<<<< HEAD
-    callback?: QueryRowsCallback
+    callback?: QueryRowsCallback,
   ): void | Promise<QueryRowsCallback> {
-=======
-    callback?: SimpleQueryRowsCallback,
-  ): void | Promise<SimpleQueryRowsResponse> {
->>>>>>> 6cd706b6
     if (typeof query === 'string') {
       query = {
         query,
