--- conflicted
+++ resolved
@@ -89,12 +89,7 @@
   // eslint-disable-next-line @typescript-eslint/no-explicit-any
   params?: any[] | {[param: string]: any};
   dryRun?: boolean;
-<<<<<<< HEAD
   types?: string[] | string[][] | {[type: string]: string[]};
-=======
-  types?: string[] | string[][] | {[type: string]: string | string[]};
-  defaultDataset?: Dataset;
->>>>>>> 01f9fe1c
   job?: Job;
   maxResults?: number;
   timeoutMs?: number;
