--- conflicted
+++ resolved
@@ -2339,10 +2339,7 @@
       query: queryObj.query,
       useLegacySql: false,
       requestId: randomUUID(),
-<<<<<<< HEAD
       jobCreationMode: this._defaultJobCreationMode,
-=======
-      jobCreationMode: 'JOB_CREATION_OPTIONAL',
       reservation: queryObj.reservation,
       continuous: queryObj.continuous,
       destinationEncryptionConfiguration:
@@ -2350,7 +2347,6 @@
       writeIncrementalResults: queryObj.writeIncrementalResults,
       connectionProperties: queryObj.connectionProperties,
       preserveNulls: queryObj.preserveNulls,
->>>>>>> 8151e72b
     };
     if (queryObj.jobCreationMode) {
       // override default job creation mode
