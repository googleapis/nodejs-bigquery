// Copyright 2019 Google LLC
//
// Licensed under the Apache License, Version 2.0 (the "License");
// you may not use this file except in compliance with the License.
// You may obtain a copy of the License at
//
//      http://www.apache.org/licenses/LICENSE-2.0
//
// Unless required by applicable law or agreed to in writing, software
// distributed under the License is distributed on an "AS IS" BASIS,
// WITHOUT WARRANTIES OR CONDITIONS OF ANY KIND, either express or implied.
// See the License for the specific language governing permissions and
// limitations under the License.

import {
  DecorateRequestOptions,
  Service,
  ServiceConfig,
  ServiceOptions,
  util,
} from '@google-cloud/common';
import * as pfy from '@google-cloud/promisify';
import arrify = require('arrify');
import * as assert from 'assert';
import {describe, it, after, afterEach, before, beforeEach} from 'mocha';
import Big from 'big.js';
import * as extend from 'extend';
import * as proxyquire from 'proxyquire';
import * as sinon from 'sinon';
import * as uuid from 'uuid';

import {
  BigQueryDate,
  Dataset,
  Job,
  Table,
  JobOptions,
  TableField,
} from '../src';
import {SinonStub} from 'sinon';

const fakeUuid = extend(true, {}, uuid);

class FakeApiError {
  calledWith_: Array<{}>;
  constructor(...args: Array<{}>) {
    this.calledWith_ = args;
  }
}

interface CalledWithService extends Service {
  calledWith_: Array<{
    baseUrl: string;
    scopes: string[];
    packageJson: {};
  }>;
}

let promisified = false;
const fakePfy = Object.assign({}, pfy, {
  promisifyAll: (c: Function, options: pfy.PromisifyAllOptions) => {
    if (c.name !== 'BigQuery') {
      return;
    }
    promisified = true;
    assert.deepStrictEqual(options.exclude, [
      'dataset',
      'date',
      'datetime',
      'geography',
      'job',
      'time',
      'timestamp',
    ]);
  },
});
const fakeUtil = Object.assign({}, util, {
  ApiError: FakeApiError,
});
const originalFakeUtil = extend(true, {}, fakeUtil);

class FakeDataset {
  calledWith_: Array<{}>;
  constructor(...args: Array<{}>) {
    this.calledWith_ = args;
  }
}

class FakeTable extends Table {
  constructor(a: Dataset, b: string) {
    super(a, b);
  }
}

class FakeJob {
  calledWith_: Array<{}>;
  constructor(...args: Array<{}>) {
    this.calledWith_ = args;
  }
}

let extended = false;
const fakePaginator = {
  paginator: {
    extend: (c: Function, methods: string[]) => {
      if (c.name !== 'BigQuery') {
        return;
      }
      methods = arrify(methods);
      assert.strictEqual(c.name, 'BigQuery');
      assert.deepStrictEqual(methods, ['getDatasets', 'getJobs']);
      extended = true;
    },
    streamify: (methodName: string) => {
      return methodName;
    },
  },
};

class FakeService extends Service {
  calledWith_: IArguments;
  constructor(config: ServiceConfig, options: ServiceOptions) {
    super(config, options);
    // eslint-disable-next-line prefer-rest-params
    this.calledWith_ = arguments;
  }
}

const sandbox = sinon.createSandbox();
afterEach(() => sandbox.restore());

describe('BigQuery', () => {
  const JOB_ID = 'JOB_ID';
  const PROJECT_ID = 'test-project';
  const LOCATION = 'asia-northeast1';

  // eslint-disable-next-line @typescript-eslint/no-explicit-any
  let BigQueryCached: any;
  // eslint-disable-next-line @typescript-eslint/no-explicit-any
  let BigQuery: any;
  // eslint-disable-next-line @typescript-eslint/no-explicit-any
  let bq: any;

  const BIGQUERY_EMULATOR_HOST = process.env.BIGQUERY_EMULATOR_HOST;

  before(() => {
    delete process.env.BIGQUERY_EMULATOR_HOST;
    BigQuery = proxyquire('../src/bigquery', {
      uuid: fakeUuid,
      './dataset': {
        Dataset: FakeDataset,
      },
      './job': {
        Job: FakeJob,
      },
      './table': {
        Table: FakeTable,
      },
      '@google-cloud/common': {
        Service: FakeService,
        util: fakeUtil,
      },
      '@google-cloud/paginator': fakePaginator,
      '@google-cloud/promisify': fakePfy,
    }).BigQuery;
    BigQueryCached = Object.assign({}, BigQuery);
  });

  beforeEach(() => {
    Object.assign(fakeUtil, originalFakeUtil);
    BigQuery = Object.assign(BigQuery, BigQueryCached);
    bq = new BigQuery({projectId: PROJECT_ID});
  });

  after(() => {
    if (BIGQUERY_EMULATOR_HOST) {
      process.env.BIGQUERY_EMULATOR_HOST = BIGQUERY_EMULATOR_HOST;
    }
  });

  describe('instantiation', () => {
    it('should extend the correct methods', () => {
      assert(extended); // See `fakePaginator.extend`
    });

    it('should streamify the correct methods', () => {
      assert.strictEqual(bq.getDatasetsStream, 'getDatasets');
      assert.strictEqual(bq.getJobsStream, 'getJobs');
      assert.strictEqual(bq.createQueryStream, 'queryAsStream_');
    });

    it('should promisify all the things', () => {
      assert(promisified);
    });

    it('should inherit from Service', () => {
      assert(bq instanceof Service);

      const calledWith = (bq as CalledWithService).calledWith_[0];

      const baseUrl = 'https://bigquery.googleapis.com/bigquery/v2';
      assert.strictEqual(calledWith.baseUrl, baseUrl);
      assert.deepStrictEqual(calledWith.scopes, [
        'https://www.googleapis.com/auth/bigquery',
      ]);
      assert.deepStrictEqual(
        calledWith.packageJson,
        // eslint-disable-next-line @typescript-eslint/no-var-requires
        require('../../package.json')
      );
    });

    it('should allow overriding the apiEndpoint', () => {
      const apiEndpoint = 'not.real.local';
      bq = new BigQuery({
        apiEndpoint,
      });
      const calledWith = bq.calledWith_[0];
      assert.strictEqual(
        calledWith.baseUrl,
        `https://${apiEndpoint}/bigquery/v2`
      );
    });

    it('should capture any user specified location', () => {
      const bq = new BigQuery({
        projectId: PROJECT_ID,
        location: LOCATION,
      });
      assert.strictEqual(bq.location, LOCATION);
    });

    it('should pass scopes from options', () => {
      const bq = new BigQuery({
        scopes: ['https://www.googleapis.com/auth/drive.readonly'],
      });

      const expectedScopes = [
        'https://www.googleapis.com/auth/bigquery',
        'https://www.googleapis.com/auth/drive.readonly',
      ];

      const calledWith = bq.calledWith_[0];
      assert.deepStrictEqual(calledWith.scopes, expectedScopes);
    });

    it('should not correctly modify options argument', () => {
      const options = {
        projectId: PROJECT_ID,
      };
      const expectedCalledWith = Object.assign({}, options, {
        apiEndpoint: 'https://bigquery.googleapis.com',
      });
      const bigquery = new BigQuery(options);
      const calledWith = bigquery.calledWith_[1];
      assert.notStrictEqual(calledWith, options);
      assert.notDeepStrictEqual(calledWith, options);
      assert.deepStrictEqual(calledWith, expectedCalledWith);
    });

<<<<<<< HEAD
    describe('with BIGQUERY_EMULATOR_HOST environment variable', () => {
      function setHost(host: string) {
        process.env.BIGQUERY_EMULATOR_HOST = host;
      }

      function unsetHost() {
        delete process.env.BIGQUERY_EMULATOR_HOST;
      }

      after(() => {
        unsetHost();
      });

      it('should allow overriding the baseUrl', () => {
        let baseUrl = 'http://bigquery.test.url.com/';
        setHost(baseUrl);

        bq = new BigQuery();
        const calledWith = bq.calledWith_[0];

        baseUrl = baseUrl.replace(/\/+$/, ''); // Remove trailing slash
        assert.strictEqual(calledWith.baseUrl, baseUrl);
        assert.strictEqual(
          calledWith.apiEndpoint,
          'http://bigquery.test.url.com'
        );
=======
    describe('prettyPrint request interceptor', () => {
      let requestInterceptor: Function;

      beforeEach(() => {
        requestInterceptor = bq.interceptors.pop().request;
      });

      it('should disable prettyPrint', () => {
        assert.deepStrictEqual(requestInterceptor({}), {
          qs: {prettyPrint: false},
        });
      });

      it('should clone json', () => {
        const reqOpts = {qs: {a: 'b'}};
        const expectedReqOpts = {qs: {a: 'b', prettyPrint: false}};
        assert.deepStrictEqual(requestInterceptor(reqOpts), expectedReqOpts);
        assert.notDeepStrictEqual(reqOpts, expectedReqOpts);
>>>>>>> 1e56383d
      });
    });
  });

  describe('mergeSchemaWithRows_', () => {
    const SCHEMA_OBJECT = {
      fields: [
        {name: 'id', type: 'INTEGER'},
        {name: 'name', type: 'STRING'},
        {name: 'dob', type: 'TIMESTAMP'},
        {name: 'has_claws', type: 'BOOLEAN'},
        {name: 'has_fangs', type: 'BOOL'},
        {name: 'hair_count', type: 'FLOAT'},
        {name: 'teeth_count', type: 'FLOAT64'},
        {name: 'numeric_col', type: 'NUMERIC'},
      ],
    } as {fields: TableField[]};

    beforeEach(() => {
      sandbox.stub(BigQuery, 'date').callsFake(input => {
        return {
          type: 'fakeDate',
          input,
        };
      });

      sandbox.stub(BigQuery, 'datetime').callsFake(input => {
        return {
          type: 'fakeDatetime',
          input,
        };
      });

      sandbox.stub(BigQuery, 'time').callsFake(input => {
        return {
          type: 'fakeTime',
          input,
        };
      });

      sandbox.stub(BigQuery, 'timestamp').callsFake(input => {
        return {
          type: 'fakeTimestamp',
          input,
        };
      });

      sandbox.stub(BigQuery, 'geography').callsFake(input => {
        return {
          type: 'fakeGeography',
          input,
        };
      });
    });

    it('should merge the schema and flatten the rows', () => {
      const now = new Date();
      const buffer = Buffer.from('test');

      const rows = [
        {
          raw: {
            f: [
              {v: '3'},
              {v: 'Milo'},
              {v: String(now.valueOf() / 1000)},
              {v: 'false'},
              {v: 'true'},
              {v: '5.222330009847'},
              {v: '30.2232138'},
              {v: '3.14'},
              {
                v: [
                  {
                    v: '10',
                  },
                ],
              },
              {
                v: [
                  {
                    v: '2',
                  },
                ],
              },
              {v: null},
              {v: buffer.toString('base64')},
              {
                v: [
                  {
                    v: {
                      f: [
                        {
                          v: {
                            f: [
                              {
                                v: 'nested_value',
                              },
                            ],
                          },
                        },
                      ],
                    },
                  },
                ],
              },
              {v: 'date-input'},
              {v: 'datetime-input'},
              {v: 'time-input'},
              {v: 'geography-input'},
            ],
          },
          expected: {
            id: 3,
            name: 'Milo',
            dob: {
              input: now,
              type: 'fakeTimestamp',
            },
            has_claws: false,
            has_fangs: true,
            hair_count: 5.222330009847,
            teeth_count: 30.2232138,
            numeric_col: new Big(3.14),
            arr: [10],
            arr2: [2],
            nullable: null,
            buffer,
            objects: [
              {
                nested_object: {
                  nested_property: 'nested_value',
                },
              },
            ],
            date: {
              input: 'date-input',
              type: 'fakeDate',
            },
            datetime: {
              input: 'datetime-input',
              type: 'fakeDatetime',
            },
            time: {
              input: 'time-input',
              type: 'fakeTime',
            },
            geography: {
              input: 'geography-input',
              type: 'fakeGeography',
            },
          },
        },
      ];

      const schemaObject = extend(true, SCHEMA_OBJECT, {});

      schemaObject.fields.push({
        name: 'arr',
        type: 'INTEGER',
        mode: 'REPEATED',
      });

      schemaObject.fields.push({
        name: 'arr2',
        type: 'INT64',
        mode: 'REPEATED',
      });

      schemaObject.fields.push({
        name: 'nullable',
        type: 'STRING',
        mode: 'NULLABLE',
      });

      schemaObject.fields.push({
        name: 'buffer',
        type: 'BYTES',
      });

      schemaObject.fields.push({
        name: 'objects',
        type: 'RECORD',
        mode: 'REPEATED',
        fields: [
          {
            name: 'nested_object',
            type: 'RECORD',
            fields: [
              {
                name: 'nested_property',
                type: 'STRING',
              },
            ],
          },
        ],
      });

      schemaObject.fields.push({
        name: 'date',
        type: 'DATE',
      });

      schemaObject.fields.push({
        name: 'datetime',
        type: 'DATETIME',
      });

      schemaObject.fields.push({
        name: 'time',
        type: 'TIME',
      });

      schemaObject.fields.push({
        name: 'geography',
        type: 'GEOGRAPHY',
      });

      const rawRows = rows.map(x => x.raw);
      const mergedRows = BigQuery.mergeSchemaWithRows_(schemaObject, rawRows);

      mergedRows.forEach((mergedRow: {}, index: number) => {
        assert.deepStrictEqual(mergedRow, rows[index].expected);
      });
    });
  });

  describe('date', () => {
    const INPUT_STRING = '2017-1-1';
    const INPUT_OBJ = {
      year: 2017,
      month: 1,
      day: 1,
    };

    // tslint:disable-next-line ban
    it.skip('should expose static and instance constructors', () => {
      const staticD = BigQuery.date();
      assert(staticD instanceof BigQueryDate);
      assert(staticD instanceof bq.date);

      const instanceD = bq.date();
      assert(instanceD instanceof BigQueryDate);
      assert(instanceD instanceof bq.date);
    });

    it('should have the correct constructor name', () => {
      const date = bq.date(INPUT_STRING);
      assert.strictEqual(date.constructor.name, 'BigQueryDate');
    });

    it('should accept a string', () => {
      const date = bq.date(INPUT_STRING);
      assert.strictEqual(date.value, INPUT_STRING);
    });

    it('should accept an object', () => {
      const date = bq.date(INPUT_OBJ);
      assert.strictEqual(date.value, INPUT_STRING);
    });
  });

  describe('datetime', () => {
    const INPUT_STRING = '2017-1-1T14:2:38.883388Z';

    const INPUT_OBJ = {
      year: 2017,
      month: 1,
      day: 1,
      hours: 14,
      minutes: 2,
      seconds: 38,
      fractional: 883388,
    };

    const EXPECTED_VALUE = '2017-1-1 14:2:38.883388';

    // tslint:disable-next-line ban
    it.skip('should expose static and instance constructors', () => {
      const staticDt = BigQuery.datetime(INPUT_OBJ);
      assert(staticDt instanceof BigQuery.datetime);
      assert(staticDt instanceof bq.datetime);

      const instanceDt = bq.datetime(INPUT_OBJ);
      assert(instanceDt instanceof BigQuery.datetime);
      assert(instanceDt instanceof bq.datetime);
    });

    it('should have the correct constructor name', () => {
      const datetime = bq.datetime(INPUT_STRING);
      assert.strictEqual(datetime.constructor.name, 'BigQueryDatetime');
    });

    it('should accept an object', () => {
      const datetime = bq.datetime(INPUT_OBJ);
      assert.strictEqual(datetime.value, EXPECTED_VALUE);
    });

    it('should not include time if hours not provided', () => {
      const datetime = bq.datetime({
        year: 2016,
        month: 1,
        day: 1,
      });

      assert.strictEqual(datetime.value, '2016-1-1');
    });

    it('should accept a string', () => {
      const datetime = bq.datetime(INPUT_STRING);
      assert.strictEqual(datetime.value, EXPECTED_VALUE);
    });
  });

  describe('time', () => {
    const INPUT_STRING = '14:2:38.883388';
    const INPUT_OBJ = {
      hours: 14,
      minutes: 2,
      seconds: 38,
      fractional: 883388,
    };

    // tslint:disable-next-line ban
    it.skip('should expose static and instance constructors', () => {
      const staticT = BigQuery.time();
      assert(staticT instanceof BigQuery.time);
      assert(staticT instanceof bq.time);

      const instanceT = bq.time();
      assert(instanceT instanceof BigQuery.time);
      assert(instanceT instanceof bq.time);
    });

    it('should have the correct constructor name', () => {
      const time = bq.time(INPUT_STRING);
      assert.strictEqual(time.constructor.name, 'BigQueryTime');
    });

    it('should accept a string', () => {
      const time = bq.time(INPUT_STRING);
      assert.strictEqual(time.value, INPUT_STRING);
    });

    it('should accept an object', () => {
      const time = bq.time(INPUT_OBJ);
      assert.strictEqual(time.value, INPUT_STRING);
    });

    it('should default minutes and seconds to 0', () => {
      const time = bq.time({
        hours: 14,
      });
      assert.strictEqual(time.value, '14:0:0');
    });

    it('should not include fractional digits if not provided', () => {
      const input = Object.assign({}, INPUT_OBJ);
      delete input.fractional;

      const time = bq.time(input);
      assert.strictEqual(time.value, '14:2:38');
    });
  });

  describe('timestamp', () => {
    const INPUT_STRING = '2016-12-06T12:00:00.000Z';
    const INPUT_DATE = new Date(INPUT_STRING);
    const EXPECTED_VALUE = INPUT_DATE.toJSON();

    // tslint:disable-next-line ban
    it.skip('should expose static and instance constructors', () => {
      const staticT = BigQuery.timestamp(INPUT_DATE);
      assert(staticT instanceof BigQuery.timestamp);
      assert(staticT instanceof bq.timestamp);

      const instanceT = bq.timestamp(INPUT_DATE);
      assert(instanceT instanceof BigQuery.timestamp);
      assert(instanceT instanceof bq.timestamp);
    });

    it('should have the correct constructor name', () => {
      const timestamp = bq.timestamp(INPUT_STRING);
      assert.strictEqual(timestamp.constructor.name, 'BigQueryTimestamp');
    });

    it('should accept a string', () => {
      const timestamp = bq.timestamp(INPUT_STRING);
      assert.strictEqual(timestamp.value, EXPECTED_VALUE);
    });

    it('should accept a Date object', () => {
      const timestamp = bq.timestamp(INPUT_DATE);
      assert.strictEqual(timestamp.value, EXPECTED_VALUE);
    });
  });

  describe('geography', () => {
    const INPUT_STRING = 'POINT(1 2)';

    it('should have the correct constructor name', () => {
      const geography = BigQuery.geography(INPUT_STRING);
      assert.strictEqual(geography.constructor.name, 'Geography');
    });

    it('should accept a string', () => {
      const geography = BigQuery.geography(INPUT_STRING);
      assert.strictEqual(geography.value, INPUT_STRING);
    });

    it('should call through to the static method', () => {
      const fakeGeography = {value: 'foo'};

      sandbox
        .stub(BigQuery, 'geography')
        .withArgs(INPUT_STRING)
        .returns(fakeGeography);

      const geography = bq.geography(INPUT_STRING);
      assert.strictEqual(geography, fakeGeography);
    });
  });

  describe('getTypeDescriptorFromValue_', () => {
    it('should return correct types', () => {
      assert.strictEqual(
        BigQuery.getTypeDescriptorFromValue_(bq.date()).type,
        'DATE'
      );
      assert.strictEqual(
        BigQuery.getTypeDescriptorFromValue_(bq.datetime('')).type,
        'DATETIME'
      );
      assert.strictEqual(
        BigQuery.getTypeDescriptorFromValue_(bq.time()).type,
        'TIME'
      );
      assert.strictEqual(
        BigQuery.getTypeDescriptorFromValue_(bq.timestamp(0)).type,
        'TIMESTAMP'
      );
      assert.strictEqual(
        BigQuery.getTypeDescriptorFromValue_(Buffer.alloc(2)).type,
        'BYTES'
      );
      assert.strictEqual(
        BigQuery.getTypeDescriptorFromValue_(true).type,
        'BOOL'
      );
      assert.strictEqual(BigQuery.getTypeDescriptorFromValue_(8).type, 'INT64');
      assert.strictEqual(
        BigQuery.getTypeDescriptorFromValue_(8.1).type,
        'FLOAT64'
      );
      assert.strictEqual(
        BigQuery.getTypeDescriptorFromValue_('hi').type,
        'STRING'
      );
      assert.strictEqual(
        BigQuery.getTypeDescriptorFromValue_(new Big('1.1')).type,
        'NUMERIC'
      );
    });

    it('should return correct type for an array', () => {
      const type = BigQuery.getTypeDescriptorFromValue_([1]);

      assert.deepStrictEqual(type, {
        type: 'ARRAY',
        arrayType: {
          type: 'INT64',
        },
      });
    });

    it('should return correct type for a struct', () => {
      const type = BigQuery.getTypeDescriptorFromValue_({prop: 1});

      assert.deepStrictEqual(type, {
        type: 'STRUCT',
        structTypes: [
          {
            name: 'prop',
            type: {
              type: 'INT64',
            },
          },
        ],
      });
    });

    it('should throw if a type cannot be detected', () => {
      const expectedError = new RegExp(
        [
          'This value could not be translated to a BigQuery data type.',
          undefined,
        ].join('\n')
      );

      assert.throws(() => {
        BigQuery.getTypeDescriptorFromValue_(undefined);
      }, expectedError);
    });

    it('should throw with an empty array', () => {
      assert.throws(() => {
        BigQuery.getTypeDescriptorFromValue_([]);
      }, /Parameter types must be provided for empty arrays via the 'types' field in query options./);
    });

    it('should throw with a null value', () => {
      const expectedError = new RegExp(
        "Parameter types must be provided for null values via the 'types' field in query options."
      );

      assert.throws(() => {
        BigQuery.getTypeDescriptorFromValue_(null);
      }, expectedError);
    });
  });

  describe('getTypeDescriptorFromProvidedType_', () => {
    it('should return correct type for an array', () => {
      const type = BigQuery.getTypeDescriptorFromProvidedType_(['INT64']);

      assert.deepStrictEqual(type, {
        type: 'ARRAY',
        arrayType: {
          type: 'INT64',
        },
      });
    });

    it('should return correct type for a struct', () => {
      const type = BigQuery.getTypeDescriptorFromProvidedType_({prop: 'INT64'});

      assert.deepStrictEqual(type, {
        type: 'STRUCT',
        structTypes: [
          {
            name: 'prop',
            type: {
              type: 'INT64',
            },
          },
        ],
      });
    });

    it('should throw for invalid provided type', () => {
      const INVALID_TYPE = 'invalid';

      assert.throws(() => {
        BigQuery.getTypeDescriptorFromProvidedType_(INVALID_TYPE);
      }, /Invalid type provided:/);
    });
  });

  describe('valueToQueryParameter_', () => {
    it('should get the type', done => {
      const value = {};

      sandbox
        .stub(BigQuery, 'getTypeDescriptorFromValue_')
        .callsFake(value_ => {
          assert.strictEqual(value_, value);
          setImmediate(done);
          return {
            type: '',
          };
        });

      const queryParameter = BigQuery.valueToQueryParameter_(value);
      assert.strictEqual(queryParameter.parameterValue.value, value);
    });

    it('should get the provided type', done => {
      const value = {};
      const providedType = 'STRUCT';

      sandbox
        .stub(BigQuery, 'getTypeDescriptorFromProvidedType_')
        .callsFake(providedType_ => {
          assert.strictEqual(providedType_, providedType);
          setImmediate(done);
          return {
            type: '',
          };
        });

      const queryParameter = BigQuery.valueToQueryParameter_(
        value,
        providedType
      );

      assert.strictEqual(queryParameter.parameterValue.value, value);
    });

    it('should format a Date', () => {
      const date = new Date();
      const expectedValue = date.toJSON().replace(/(.*)T(.*)Z$/, '$1 $2');

      sandbox.stub(BigQuery, 'timestamp').callsFake(value => {
        assert.strictEqual(value, date);
        return {
          value: expectedValue,
        };
      });

      sandbox.stub(BigQuery, 'getTypeDescriptorFromValue_').returns({
        type: 'TIMESTAMP',
      });

      const queryParameter = BigQuery.valueToQueryParameter_(date);
      assert.strictEqual(queryParameter.parameterValue.value, expectedValue);
    });

    it('should locate the value on DATETIME objects', () => {
      const datetime = {
        value: 'value',
      };

      sandbox.stub(BigQuery, 'getTypeDescriptorFromValue_').returns({
        type: 'DATETIME',
      });

      const queryParameter = BigQuery.valueToQueryParameter_(datetime);
      assert.strictEqual(queryParameter.parameterValue.value, datetime.value);
    });

    it('should locate the value on nested DATETIME objects', () => {
      const datetimes = [
        {
          value: 'value',
        },
      ];

      sandbox.stub(BigQuery, 'getTypeDescriptorFromValue_').returns({
        type: 'ARRAY',
        arrayType: {type: 'DATETIME'},
      });

      const {parameterValue} = BigQuery.valueToQueryParameter_(datetimes);
      assert.deepStrictEqual(parameterValue.arrayValues, datetimes);
    });

    it('should locate the value on TIME objects', () => {
      const time = {
        value: 'value',
      };

      sandbox.stub(BigQuery, 'getTypeDescriptorFromValue_').returns({
        type: 'TIME',
      });

      const queryParameter = BigQuery.valueToQueryParameter_(time);
      assert.strictEqual(queryParameter.parameterValue.value, time.value);
    });

    it('should locate the value on nested TIME objects', () => {
      const times = [
        {
          value: 'value',
        },
      ];

      sandbox.stub(BigQuery, 'getTypeDescriptorFromValue_').returns({
        type: 'ARRAY',
        arrayType: {type: 'TIME'},
      });

      const {parameterValue} = BigQuery.valueToQueryParameter_(times);
      assert.deepStrictEqual(parameterValue.arrayValues, times);
    });

    it('should format an array', () => {
      const array = [1];

      sandbox.stub(BigQuery, 'getTypeDescriptorFromValue_').returns({
        type: 'ARRAY',
        arrayType: {type: 'INT64'},
      });

      const queryParameter = BigQuery.valueToQueryParameter_(array);
      const arrayValues = queryParameter.parameterValue.arrayValues;
      assert.deepStrictEqual(arrayValues, [
        {
          value: array[0],
        },
      ]);
    });

    it('should format an array with provided type', () => {
      const array = [[1]];
      const providedType = [['INT64']];

      sandbox.stub(BigQuery, 'getTypeDescriptorFromProvidedType_').returns({
        type: 'ARRAY',
        arrayType: {
          type: 'ARRAY',
          arrayType: {type: 'INT64'},
        },
      });

      const queryParameter = BigQuery.valueToQueryParameter_(
        array,
        providedType
      );
      const arrayValues = queryParameter.parameterValue.arrayValues;
      assert.deepStrictEqual(arrayValues, [
        {
          arrayValues: [
            {
              value: array[0][0],
            },
          ],
        },
      ]);
    });

    it('should format a struct', () => {
      const struct = {
        key: 'value',
      };

      const expectedParameterValue = {};

      sandbox.stub(BigQuery, 'getTypeDescriptorFromValue_').callsFake(() => {
        sandbox.stub(BigQuery, 'valueToQueryParameter_').callsFake(value => {
          assert.strictEqual(value, struct.key);
          return {
            parameterValue: expectedParameterValue,
          };
        });

        return {
          type: 'STRUCT',
        };
      });

      const queryParameter = BigQuery.valueToQueryParameter_(struct);
      const structValues = queryParameter.parameterValue.structValues;

      assert.strictEqual(structValues.key, expectedParameterValue);
    });

    it('should format a struct with provided type', () => {
      const struct = {a: 1};
      const providedType = {a: 'INT64'};

      const getTypeStub = sandbox.stub(
        BigQuery,
        'getTypeDescriptorFromProvidedType_'
      );
      getTypeStub.onFirstCall().returns({
        type: 'STRUCT',
        structTypes: [
          {
            name: 'a',
            type: {
              type: 'INT64',
            },
          },
        ],
      });
      getTypeStub.onSecondCall().returns({type: 'INT64'});

      const queryParameter = BigQuery.valueToQueryParameter_(
        struct,
        providedType
      );
      const structValues = queryParameter.parameterValue.structValues;
      assert.deepStrictEqual(structValues, {
        a: {
          value: 1,
        },
      });
    });

    it('should format an array of structs', () => {
      const structs = [{name: 'Stephen'}];
      const expectedParam = {
        parameterType: {
          type: 'ARRAY',
          arrayType: {
            type: 'STRUCT',
            structTypes: [{name: 'name', type: {type: 'STRING'}}],
          },
        },
        parameterValue: {
          arrayValues: [
            {
              structValues: {
                name: {value: 'Stephen'},
              },
            },
          ],
        },
      };

      const param = BigQuery.valueToQueryParameter_(structs);
      assert.deepStrictEqual(param, expectedParam);
    });

    it('should format all other types', () => {
      const typeName = 'ANY-TYPE';
      sandbox.stub(BigQuery, 'getTypeDescriptorFromValue_').returns({
        type: typeName,
      });
      assert.deepStrictEqual(BigQuery.valueToQueryParameter_(8), {
        parameterType: {
          type: typeName,
        },
        parameterValue: {
          value: 8,
        },
      });
    });
  });

  describe('createDataset', () => {
    const DATASET_ID = 'kittens';

    it('should create a dataset', done => {
      bq.request = (reqOpts: DecorateRequestOptions) => {
        assert.strictEqual(reqOpts.method, 'POST');
        assert.strictEqual(reqOpts.uri, '/datasets');
        assert.deepStrictEqual(reqOpts.json.datasetReference, {
          datasetId: DATASET_ID,
        });

        done();
      };

      bq.createDataset(DATASET_ID, assert.ifError);
    });

    it('should send the location if available', done => {
      const bq = new BigQuery({
        projectId: PROJECT_ID,
        location: LOCATION,
      });

      bq.request = (reqOpts: DecorateRequestOptions) => {
        assert.strictEqual(reqOpts.json.location, LOCATION);
        done();
      };

      bq.createDataset(DATASET_ID, assert.ifError);
    });

    it('should not modify the original options object', done => {
      const options = {
        a: 'b',
        c: 'd',
      };

      const originalOptions = Object.assign({}, options);

      bq.request = (reqOpts: DecorateRequestOptions) => {
        assert.notStrictEqual(reqOpts.json, options);
        assert.deepStrictEqual(options, originalOptions);
        done();
      };

      bq.createDataset(DATASET_ID, options, assert.ifError);
    });

    it('should return an error to the callback', done => {
      const error = new Error('Error.');

      bq.request = (reqOpts: DecorateRequestOptions, callback: Function) => {
        callback(error);
      };

      bq.createDataset(DATASET_ID, (err: Error) => {
        assert.strictEqual(err, error);
        done();
      });
    });

    it('should return a Dataset object', done => {
      bq.request = (reqOpts: DecorateRequestOptions, callback: Function) => {
        callback(null, {});
      };

      bq.createDataset(DATASET_ID, (err: Error, dataset: Dataset) => {
        assert.ifError(err);
        assert(dataset instanceof FakeDataset);
        done();
      });
    });

    it('should return an apiResponse', done => {
      const resp = {success: true};

      bq.request = (reqOpts: DecorateRequestOptions, callback: Function) => {
        callback(null, resp);
      };

      bq.createDataset(
        DATASET_ID,
        (err: Error, dataset: Dataset, apiResponse: {}) => {
          assert.ifError(err);
          assert.deepStrictEqual(apiResponse, resp);
          done();
        }
      );
    });

    it('should assign metadata to the Dataset object', done => {
      const metadata = {a: 'b', c: 'd'};

      bq.request = (reqOpts: DecorateRequestOptions, callback: Function) => {
        callback(null, metadata);
      };

      bq.createDataset(DATASET_ID, (err: Error, dataset: Dataset) => {
        assert.ifError(err);
        assert.deepStrictEqual(dataset.metadata, metadata);
        done();
      });
    });
  });

  describe('createJob', () => {
    const RESPONSE = {
      status: {
        state: 'RUNNING',
      },
      jobReference: {
        location: LOCATION,
      },
    };

    let fakeJobId: string;

    beforeEach(() => {
      fakeJobId = uuid.v4();

      // eslint-disable-next-line @typescript-eslint/no-explicit-any
      (fakeUuid as any).v4 = () => {
        return fakeJobId;
      };
    });

    it('should make the correct request', done => {
      const fakeOptions = {
        a: 'b',
      };

      const expectedOptions = Object.assign({}, fakeOptions, {
        jobReference: {
          projectId: bq.projectId,
          jobId: fakeJobId,
          location: undefined,
        },
      });

      bq.request = (reqOpts: DecorateRequestOptions) => {
        assert.strictEqual(reqOpts.method, 'POST');
        assert.strictEqual(reqOpts.uri, '/jobs');
        assert.deepStrictEqual(reqOpts.json, expectedOptions);
        assert.notStrictEqual(reqOpts.json, fakeOptions);
        done();
      };

      bq.createJob(fakeOptions, assert.ifError);
    });

    it('should accept a job prefix', done => {
      const jobPrefix = 'abc-';
      const expectedJobId = jobPrefix + fakeJobId;
      const options = {
        jobPrefix,
      };

      bq.request = (reqOpts: DecorateRequestOptions) => {
        assert.strictEqual(reqOpts.json.jobReference.jobId, expectedJobId);
        assert.strictEqual(reqOpts.json.jobPrefix, undefined);
        done();
      };

      bq.createJob(options, assert.ifError);
    });

    it('should accept a location', done => {
      const options = {
        location: LOCATION,
      };

      bq.request = (reqOpts: DecorateRequestOptions) => {
        assert.strictEqual(reqOpts.json.jobReference.location, LOCATION);
        assert.strictEqual(reqOpts.json.location, undefined);
        done();
      };

      bq.createJob(options, assert.ifError);
    });

    it('should accept a job id', done => {
      const jobId = 'job-id';
      const options = {jobId};

      bq.request = (reqOpts: DecorateRequestOptions) => {
        assert.strictEqual(reqOpts.json.jobReference.jobId, jobId);
        assert.strictEqual(reqOpts.json.jobId, undefined);
        done();
      };

      bq.createJob(options, assert.ifError);
    });

    it('should use the user defined location if available', done => {
      const bq = new BigQuery({
        projectId: PROJECT_ID,
        location: LOCATION,
      });

      bq.request = (reqOpts: DecorateRequestOptions) => {
        assert.strictEqual(reqOpts.json.jobReference.location, LOCATION);
        done();
      };

      bq.createJob({}, assert.ifError);
    });

    it('should return any request errors', done => {
      const response = {};
      const error = new Error('err.');

      bq.request = (reqOpts: DecorateRequestOptions, callback: Function) => {
        callback(error, response);
      };

      bq.createJob({}, (err: Error, job: Job, resp: {}) => {
        assert.strictEqual(err, error);
        assert.strictEqual(job, null);
        assert.strictEqual(resp, response);
        done();
      });
    });

    it('should return any status errors', done => {
      const errors = [{reason: 'notFound'}];
      const response = extend(true, {}, RESPONSE, {
        status: {errors},
      });

      bq.request = (reqOpts: DecorateRequestOptions, callback: Function) => {
        callback(null, response);
      };

      bq.createJob({}, (err: FakeApiError) => {
        assert(err instanceof FakeApiError);
        // eslint-disable-next-line @typescript-eslint/no-explicit-any
        const errorOpts: any = err.calledWith_[0];
        assert.deepStrictEqual(errorOpts.errors, errors);
        assert.strictEqual(errorOpts.response, response);
        done();
      });
    });

    it('should return a job object', done => {
      const fakeJob = {};

      bq.job = (jobId: string, options: JobOptions) => {
        assert.strictEqual(jobId, fakeJobId);
        assert.strictEqual(options.location, LOCATION);
        return fakeJob;
      };

      bq.request = (reqOpts: DecorateRequestOptions, callback: Function) => {
        callback(null, RESPONSE);
      };

      bq.createJob({}, (err: Error, job: Job, resp: {}) => {
        assert.ifError(err);
        assert.strictEqual(job, fakeJob);
        assert.strictEqual(job.metadata, RESPONSE);
        assert.strictEqual(resp, RESPONSE);
        done();
      });
    });
  });

  describe('createQueryJob', () => {
    const QUERY_STRING = 'SELECT * FROM [dataset.table]';

    it('should throw if neither a query or a pageToken is provided', () => {
      assert.throws(() => {
        bq.createQueryJob();
      }, /SQL query string is required/);

      assert.throws(() => {
        bq.createQueryJob({noQuery: 'here'});
      }, /SQL query string is required/);

      assert.doesNotThrow(() => {
        bq.createQueryJob({pageToken: 'NEXT_PAGE_TOKEN'}, util.noop);
      });
    });

    describe('with destination', () => {
      // eslint-disable-next-line @typescript-eslint/no-explicit-any
      let dataset: any;
      const TABLE_ID = 'table-id';

      beforeEach(() => {
        dataset = {
          bigQuery: bq,
          id: 'dataset-id',
          createTable: util.noop,
        };
      });

      it('should throw if a destination is not a table', () => {
        assert.throws(() => {
          bq.createQueryJob({
            query: 'query',
            destination: 'not a table',
          });
        }, /Destination must be a Table/);
      });

      it('should assign destination table to request body', done => {
        bq.request = (reqOpts: DecorateRequestOptions) => {
          assert.deepStrictEqual(
            reqOpts.json.configuration.query.destinationTable,
            {
              datasetId: dataset.id,
              projectId: dataset.bigQuery.projectId,
              tableId: TABLE_ID,
            }
          );

          done();
        };

        bq.createQueryJob({
          query: 'query',
          destination: new FakeTable(dataset, TABLE_ID),
        });
      });

      it('should delete `destination` prop from request body', done => {
        bq.request = (reqOpts: DecorateRequestOptions) => {
          const body = reqOpts.json;
          assert.strictEqual(body.configuration.query.destination, undefined);
          done();
        };

        bq.createQueryJob({
          query: 'query',
          destination: new FakeTable(dataset, TABLE_ID),
        });
      });
    });

    describe('SQL parameters', () => {
      const NAMED_PARAMS = {
        key: 'value',
      };

      const POSITIONAL_PARAMS = ['value'];

      const NAMED_TYPES = {key: 'STRING'};

      const POSITIONAL_TYPES = ['STRING'];

      it('should delete the params option', done => {
        bq.createJob = (reqOpts: JobOptions) => {
          // eslint-disable-next-line @typescript-eslint/no-explicit-any
          assert.strictEqual((reqOpts as any).params, undefined);
          done();
        };

        bq.createQueryJob(
          {
            query: QUERY_STRING,
            params: NAMED_PARAMS,
          },
          assert.ifError
        );
      });

      describe('named', () => {
        it('should set the correct parameter mode', done => {
          bq.createJob = (reqOpts: JobOptions) => {
            const query = reqOpts.configuration!.query!;
            assert.strictEqual(query.parameterMode, 'named');
            done();
          };

          bq.createQueryJob(
            {
              query: QUERY_STRING,
              params: NAMED_PARAMS,
            },
            assert.ifError
          );
        });

        it('should set the correct query parameters', done => {
          const queryParameter = {};

          BigQuery.valueToQueryParameter_ = (value: {}) => {
            assert.strictEqual(value, NAMED_PARAMS.key);
            return queryParameter;
          };

          bq.createJob = (reqOpts: JobOptions) => {
            const query = reqOpts.configuration!.query!;
            assert.strictEqual(query.queryParameters![0], queryParameter);
            assert.strictEqual(query.queryParameters![0].name, 'key');
            done();
          };

          bq.createQueryJob(
            {
              query: QUERY_STRING,
              params: NAMED_PARAMS,
            },
            assert.ifError
          );
        });

        it('should allow for optional parameter types', () => {
          const queryParameter = {};

          BigQuery.valueToQueryParameter_ = (
            value: {},
            providedType: string
          ) => {
            assert.strictEqual(value, NAMED_PARAMS.key);
            assert.strictEqual(providedType, NAMED_TYPES.key);
            return queryParameter;
          };
          bq.createJob = (reqOpts: JobOptions) => {
            // eslint-disable-next-line @typescript-eslint/no-explicit-any
            assert.strictEqual((reqOpts as any).params, undefined);
          };

          bq.createQueryJob(
            {
              query: QUERY_STRING,
              params: NAMED_PARAMS,
              types: NAMED_TYPES,
            },
            assert.ifError
          );
        });

        it('should allow for providing only some parameter types', () => {
          const queryParameter = {};

          BigQuery.valueToQueryParameter_ = (value: {}) => {
            assert.strictEqual(value, NAMED_PARAMS.key);
            return queryParameter;
          };

          bq.createJob = (reqOpts: JobOptions) => {
            // eslint-disable-next-line @typescript-eslint/no-explicit-any
            assert.strictEqual((reqOpts as any).params, undefined);
          };

          bq.createQueryJob(
            {
              query: QUERY_STRING,
              params: NAMED_PARAMS,
              types: {},
            },
            assert.ifError
          );
        });

        it('should throw for invalid type structure provided', () => {
          assert.throws(() => {
            bq.createQueryJob({
              query: QUERY_STRING,
              params: NAMED_PARAMS,
              types: POSITIONAL_TYPES,
            });
          }, /Provided types must match the value type passed to `params`/);
        });
      });

      describe('positional', () => {
        it('should set the correct parameter mode', done => {
          const queryParameter = {};

          BigQuery.valueToQueryParameter_ = () => {
            return queryParameter;
          };

          bq.createJob = (reqOpts: JobOptions) => {
            const query = reqOpts.configuration!.query!;
            assert.strictEqual(query.parameterMode, 'positional');
            done();
          };

          bq.createQueryJob(
            {
              query: QUERY_STRING,
              params: POSITIONAL_PARAMS,
            },
            assert.ifError
          );
        });

        it('should set the correct query parameters', done => {
          const queryParameter = {};

          BigQuery.valueToQueryParameter_ = (value: {}) => {
            assert.strictEqual(value, POSITIONAL_PARAMS[0]);
            return queryParameter;
          };

          bq.createJob = (reqOpts: JobOptions) => {
            const query = reqOpts.configuration!.query!;
            assert.strictEqual(query.queryParameters![0], queryParameter);
            done();
          };

          bq.createQueryJob(
            {
              query: QUERY_STRING,
              params: POSITIONAL_PARAMS,
            },
            assert.ifError
          );
        });

        it('should convert value and type to query parameter', done => {
          const fakeQueryParameter = {fake: 'query parameter'};

          bq.createJob = (reqOpts: JobOptions) => {
            const queryParameters = reqOpts.configuration!.query!
              .queryParameters;
            assert.deepStrictEqual(queryParameters, [fakeQueryParameter]);
            done();
          };

          sandbox
            .stub(BigQuery, 'valueToQueryParameter_')
            .callsFake((value, type) => {
              assert.strictEqual(value, POSITIONAL_PARAMS[0]);
              assert.strictEqual(type, POSITIONAL_TYPES[0]);
              return fakeQueryParameter;
            });

          bq.createQueryJob({
            query: QUERY_STRING,
            params: POSITIONAL_PARAMS,
            types: POSITIONAL_TYPES,
          });
        });

        it('should allow for optional parameter types', () => {
          bq.createJob = (reqOpts: JobOptions) => {
            // eslint-disable-next-line @typescript-eslint/no-explicit-any
            assert.strictEqual((reqOpts as any).params, undefined);
          };

          bq.createQueryJob(
            {
              query: QUERY_STRING,
              params: POSITIONAL_PARAMS,
              types: POSITIONAL_TYPES,
            },
            assert.ifError
          );
        });

        it('should throw for invalid type structure provided for positional params', () => {
          assert.throws(() => {
            bq.createQueryJob({
              query: QUERY_STRING,
              params: POSITIONAL_PARAMS,
              types: NAMED_TYPES,
            });
          }, /Provided types must match the value type passed to `params`/);
        });

        it('should throw for incorrect number of types provided for positional params', () => {
          const ADDITIONAL_TYPES = ['string', 'string'];
          assert.throws(() => {
            bq.createQueryJob({
              query: QUERY_STRING,
              params: POSITIONAL_PARAMS,
              types: ADDITIONAL_TYPES,
            });
          }, /Incorrect number of parameter types provided./);
        });
      });
    });

    it('should accept the dryRun options', done => {
      const options = {
        query: QUERY_STRING,
        dryRun: true,
      };

      bq.createJob = (reqOpts: JobOptions) => {
        assert.strictEqual(
          // eslint-disable-next-line @typescript-eslint/no-explicit-any
          (reqOpts.configuration!.query as any).dryRun,
          undefined
        );
        assert.strictEqual(reqOpts.configuration!.dryRun, options.dryRun);
        done();
      };

      bq.createQueryJob(options, assert.ifError);
    });

    it('should accept a job prefix', done => {
      const options = {
        query: QUERY_STRING,
        jobPrefix: 'hi',
      };

      bq.createJob = (reqOpts: JobOptions) => {
        assert.strictEqual(
          // eslint-disable-next-line @typescript-eslint/no-explicit-any
          (reqOpts.configuration!.query as any).jobPrefix,
          undefined
        );
        assert.strictEqual(reqOpts.jobPrefix, options.jobPrefix);
        done();
      };

      bq.createQueryJob(options, assert.ifError);
    });

    it('should accept a location', done => {
      const options = {
        query: QUERY_STRING,
        location: LOCATION,
      };

      bq.createJob = (reqOpts: JobOptions) => {
        assert.strictEqual(
          // eslint-disable-next-line @typescript-eslint/no-explicit-any
          (reqOpts.configuration!.query as any).location,
          undefined
        );
        assert.strictEqual(reqOpts.location, LOCATION);
        done();
      };

      bq.createQueryJob(options, assert.ifError);
    });

    it('should accept a job id', done => {
      const options = {
        query: QUERY_STRING,
        jobId: 'jobId',
      };

      bq.createJob = (reqOpts: JobOptions) => {
        assert.strictEqual(
          // eslint-disable-next-line @typescript-eslint/no-explicit-any
          (reqOpts.configuration!.query as any).jobId,
          undefined
        );
        assert.strictEqual(reqOpts.jobId, options.jobId);
        done();
      };

      bq.createQueryJob(options, assert.ifError);
    });

    it('should pass the callback to createJob', done => {
      bq.createJob = (reqOpts: DecorateRequestOptions, callback: Function) => {
        callback(); // the done fn
      };

      bq.createQueryJob(QUERY_STRING, done);
    });
  });

  describe('dataset', () => {
    const DATASET_ID = 'dataset-id';

    it('should throw an error if the id is missing', () => {
      const expectedErr = /A dataset ID is required\./;
      assert.throws(() => bq.dataset(), expectedErr);
    });

    it('returns a Dataset instance', () => {
      const ds = bq.dataset(DATASET_ID);
      assert(ds instanceof FakeDataset);
    });

    it('should scope the correct dataset', () => {
      const ds = bq.dataset(DATASET_ID);
      const args = ds.calledWith_;

      assert.strictEqual(args[0], bq);
      assert.strictEqual(args[1], DATASET_ID);
    });

    it('should accept dataset metadata', () => {
      const options = {location: 'US'};
      const ds = bq.dataset(DATASET_ID, options);
      const args = ds.calledWith_;

      assert.strictEqual(args[2], options);
    });

    it('should pass the location if available', () => {
      const bq = new BigQuery({
        projectId: PROJECT_ID,
        location: LOCATION,
      });

      const options = {a: 'b'};
      const expectedOptions = Object.assign({location: LOCATION}, options);

      const ds = bq.dataset(DATASET_ID, options);
      const args = ds.calledWith_;

      assert.deepStrictEqual(args[2], expectedOptions);
      assert.notStrictEqual(args[2], options);
    });
  });

  describe('getDatasets', () => {
    it('should get datasets from the api', done => {
      bq.request = (reqOpts: DecorateRequestOptions) => {
        assert.strictEqual(reqOpts.uri, '/datasets');
        assert.deepStrictEqual(reqOpts.qs, {});

        done();
      };

      bq.getDatasets(assert.ifError);
    });

    it('should accept query', done => {
      const queryObject = {all: true, maxResults: 8, pageToken: 'token'};

      bq.request = (reqOpts: DecorateRequestOptions) => {
        assert.strictEqual(reqOpts.qs, queryObject);
        done();
      };

      bq.getDatasets(queryObject, assert.ifError);
    });

    it('should default the query to an empty object', done => {
      bq.request = (reqOpts: DecorateRequestOptions) => {
        assert.deepStrictEqual(reqOpts.qs, {});
        done();
      };
      bq.getDatasets(assert.ifError);
    });

    it('should return error to callback', done => {
      const error = new Error('Error.');

      bq.request = (reqOpts: DecorateRequestOptions, callback: Function) => {
        callback(error);
      };

      bq.getDatasets((err: Error) => {
        assert.strictEqual(err, error);
        done();
      });
    });

    it('should return Dataset objects', done => {
      const datasetId = 'datasetName';

      bq.request = (reqOpts: DecorateRequestOptions, callback: Function) => {
        callback(null, {
          datasets: [
            {
              datasetReference: {datasetId},
              location: LOCATION,
            },
          ],
        });
      };

      bq.getDatasets((err: Error, datasets: FakeDataset[]) => {
        assert.ifError(err);

        const dataset = datasets[0];
        const args = dataset.calledWith_;

        assert(dataset instanceof FakeDataset);
        assert.strictEqual(args[0], bq);
        assert.strictEqual(args[1], datasetId);
        assert.deepStrictEqual(args[2], {location: LOCATION});
        done();
      });
    });

    it('should return Dataset objects', done => {
      const resp = {success: true};

      bq.request = (reqOpts: DecorateRequestOptions, callback: Function) => {
        callback(null, resp);
      };

      bq.getDatasets(
        (err: Error, datasets: {}, nextQuery: {}, apiResponse: {}) => {
          assert.ifError(err);
          assert.strictEqual(apiResponse, resp);
          done();
        }
      );
    });

    it('should assign metadata to the Dataset objects', done => {
      const datasetObjects = [
        {
          a: 'b',
          c: 'd',
          datasetReference: {
            datasetId: 'datasetName',
          },
        },
      ];

      bq.request = (reqOpts: DecorateRequestOptions, callback: Function) => {
        callback(null, {datasets: datasetObjects});
      };

      bq.getDatasets((err: Error, datasets: Dataset[]) => {
        assert.ifError(err);
        assert.strictEqual(datasets[0].metadata, datasetObjects[0]);
        done();
      });
    });

    it('should return token if more results exist', done => {
      const token = 'token';

      bq.request = (reqOpts: DecorateRequestOptions, callback: Function) => {
        callback(null, {nextPageToken: token});
      };

      bq.getDatasets((err: Error, datasets: Dataset[], nextQuery: {}) => {
        assert.deepStrictEqual(nextQuery, {
          pageToken: token,
        });
        done();
      });
    });
  });

  describe('getJobs', () => {
    it('should get jobs from the api', done => {
      bq.request = (reqOpts: DecorateRequestOptions) => {
        assert.strictEqual(reqOpts.uri, '/jobs');
        assert.deepStrictEqual(reqOpts.qs, {});
        assert.deepStrictEqual(reqOpts.useQuerystring, true);
        done();
      };

      bq.getJobs(assert.ifError);
    });

    it('should accept query', done => {
      const queryObject = {
        allUsers: true,
        maxResults: 8,
        pageToken: 'token',
        projection: 'full',
        stateFilter: 'done',
      };

      bq.request = (reqOpts: DecorateRequestOptions) => {
        assert.deepStrictEqual(reqOpts.qs, queryObject);
        done();
      };

      bq.getJobs(queryObject, assert.ifError);
    });

    it('should default the query to an object', done => {
      bq.request = (reqOpts: DecorateRequestOptions) => {
        assert.deepStrictEqual(reqOpts.qs, {});
        done();
      };
      bq.getJobs(assert.ifError);
    });

    it('should return error to callback', done => {
      const error = new Error('Error.');

      bq.request = (reqOpts: DecorateRequestOptions, callback: Function) => {
        callback(error);
      };

      bq.getJobs((err: Error) => {
        assert.strictEqual(err, error);
        done();
      });
    });

    it('should return Job objects', done => {
      bq.request = (reqOpts: DecorateRequestOptions, callback: Function) => {
        callback(null, {
          jobs: [
            {
              id: JOB_ID,
              jobReference: {
                jobId: JOB_ID,
                location: LOCATION,
              },
            },
          ],
        });
      };

      bq.getJobs((err: Error, jobs: FakeJob[]) => {
        assert.ifError(err);

        const job = jobs[0];
        const args = job.calledWith_;

        assert(job instanceof FakeJob);
        assert.strictEqual(args[0], bq);
        assert.strictEqual(args[1], JOB_ID);
        assert.deepStrictEqual(args[2], {location: LOCATION});
        done();
      });
    });

    it('should return apiResponse', done => {
      const resp = {
        jobs: [
          {
            id: JOB_ID,
            jobReference: {
              jobId: JOB_ID,
            },
          },
        ],
      };

      bq.request = (reqOpts: DecorateRequestOptions, callback: Function) => {
        callback(null, resp);
      };

      bq.getJobs((err: Error, jobs: Job[], nextQuery: {}, apiResponse: {}) => {
        assert.ifError(err);
        assert.strictEqual(resp, apiResponse);
        done();
      });
    });

    it('should assign metadata to the Job objects', done => {
      const jobObjects = [
        {
          a: 'b',
          c: 'd',
          id: JOB_ID,
          jobReference: {
            jobId: JOB_ID,
          },
        },
      ];

      bq.request = (reqOpts: DecorateRequestOptions, callback: Function) => {
        callback(null, {jobs: jobObjects});
      };

      bq.getJobs((err: Error, jobs: Job[]) => {
        assert.ifError(err);
        assert.strictEqual(jobs[0].metadata, jobObjects[0]);
        done();
      });
    });

    it('should return token if more results exist', done => {
      const token = 'token';

      bq.request = (reqOpts: DecorateRequestOptions, callback: Function) => {
        callback(null, {nextPageToken: token});
      };

      bq.getJobs((err: Error, jobs: Job[], nextQuery: {}) => {
        assert.ifError(err);
        assert.deepStrictEqual(nextQuery, {
          pageToken: token,
        });
        done();
      });
    });
  });

  describe('job', () => {
    it('should return a Job instance', () => {
      const job = bq.job(JOB_ID);
      assert(job instanceof FakeJob);
    });

    it('should scope the correct job', () => {
      const job = bq.job(JOB_ID);
      const args = job.calledWith_;

      assert.strictEqual(args[0], bq);
      assert.strictEqual(args[1], JOB_ID);
    });

    it('should pass the options object', () => {
      const options = {a: 'b'};
      const job = bq.job(JOB_ID, options);

      assert.strictEqual(job.calledWith_[2], options);
    });

    it('should pass in the user specified location', () => {
      const bq = new BigQuery({
        projectId: PROJECT_ID,
        location: LOCATION,
      });

      const options = {a: 'b'};
      const expectedOptions = Object.assign({location: LOCATION}, options);

      const job = bq.job(JOB_ID, options);
      const args = job.calledWith_;

      assert.deepStrictEqual(args[2], expectedOptions);
      assert.notStrictEqual(args[2], options);
    });
  });

  describe('query', () => {
    const FAKE_ROWS = [{}, {}, {}];
    const FAKE_RESPONSE = {};
    const QUERY_STRING = 'SELECT * FROM [dataset.table]';

    it('should return any errors from createQueryJob', done => {
      const error = new Error('err');

      bq.createQueryJob = (query: {}, callback: Function) => {
        callback(error, null, FAKE_RESPONSE);
      };

      bq.query(QUERY_STRING, (err: Error, rows: {}, resp: {}) => {
        assert.strictEqual(err, error);
        assert.strictEqual(rows, null);
        assert.strictEqual(resp, FAKE_RESPONSE);
        done();
      });
    });

    it('should exit early if dryRun is set', done => {
      const options = {
        query: QUERY_STRING,
        dryRun: true,
      };

      bq.createQueryJob = (query: {}, callback: Function) => {
        assert.strictEqual(query, options);
        callback(null, null, FAKE_RESPONSE);
      };

      bq.query(options, (err: Error, rows: {}, resp: {}) => {
        assert.ifError(err);
        assert.deepStrictEqual(rows, []);
        assert.strictEqual(resp, FAKE_RESPONSE);
        done();
      });
    });

    it('should call job#getQueryResults', done => {
      const fakeJob = {
        getQueryResults: (options: {}, callback: Function) => {
          callback(null, FAKE_ROWS, FAKE_RESPONSE);
        },
      };

      bq.createQueryJob = (query: {}, callback: Function) => {
        callback(null, fakeJob, FAKE_RESPONSE);
      };

      bq.query(QUERY_STRING, (err: Error, rows: {}, resp: {}) => {
        assert.ifError(err);
        assert.strictEqual(rows, FAKE_ROWS);
        assert.strictEqual(resp, FAKE_RESPONSE);
        done();
      });
    });

    it('should assign Job on the options', done => {
      const fakeJob = {
        getQueryResults: (options: {}) => {
          assert.deepStrictEqual(options, {job: fakeJob});
          done();
        },
      };

      bq.createQueryJob = (query: {}, callback: Function) => {
        callback(null, fakeJob, FAKE_RESPONSE);
      };

      bq.query(QUERY_STRING, assert.ifError);
    });

    it('should optionally accept options', done => {
      const fakeOptions = {};
      const fakeJob = {
        getQueryResults: (options: {}) => {
          assert.notStrictEqual(options, fakeOptions);
          assert.deepStrictEqual(options, {job: fakeJob});
          done();
        },
      };

      bq.createQueryJob = (query: {}, callback: Function) => {
        callback(null, fakeJob, FAKE_RESPONSE);
      };

      bq.query(QUERY_STRING, fakeOptions, assert.ifError);
    });
  });

  describe('queryAsStream_', () => {
    let queryStub: SinonStub;

    beforeEach(() => {
      queryStub = sandbox.stub(bq, 'query').callsArgAsync(2);
    });

    it('should call query correctly', done => {
      const query = 'SELECT';
      bq.queryAsStream_(query, done);
      assert(
        queryStub.calledOnceWithExactly(
          query,
          {autoPaginate: false},
          sinon.match.func
        )
      );
    });

    it('should query as job if supplied', done => {
      const cbStub = sinon.stub().callsArgAsync(1);
      const query = {
        job: {
          getQueryResults: cbStub,
        },
      };
      bq.queryAsStream_(query, done);
      assert(cbStub.calledOnceWithExactly(query, sinon.match.func));
      assert(queryStub.notCalled);
    });
  });
});<|MERGE_RESOLUTION|>--- conflicted
+++ resolved
@@ -258,7 +258,6 @@
       assert.deepStrictEqual(calledWith, expectedCalledWith);
     });
 
-<<<<<<< HEAD
     describe('with BIGQUERY_EMULATOR_HOST environment variable', () => {
       function setHost(host: string) {
         process.env.BIGQUERY_EMULATOR_HOST = host;
@@ -285,7 +284,9 @@
           calledWith.apiEndpoint,
           'http://bigquery.test.url.com'
         );
-=======
+      });
+    });
+
     describe('prettyPrint request interceptor', () => {
       let requestInterceptor: Function;
 
@@ -304,7 +305,6 @@
         const expectedReqOpts = {qs: {a: 'b', prettyPrint: false}};
         assert.deepStrictEqual(requestInterceptor(reqOpts), expectedReqOpts);
         assert.notDeepStrictEqual(reqOpts, expectedReqOpts);
->>>>>>> 1e56383d
       });
     });
   });
